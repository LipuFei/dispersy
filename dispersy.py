"""
The Distributed Permission System, or Dispersy, is a platform to simplify the design of distributed
communities.  At the heart of Dispersy lies a simple identity and message handling system where each
community and each user is uniquely and securely identified using elliptic curve cryptography.

Since we can not guarantee each member to be online all the time, messages that they created at one
point in time should be able to retain their meaning even when the member is off-line.  This can be
achieved by signing such messages and having them propagated though other nodes in the network.
Unfortunately, this increases the strain on these other nodes, which we try to alleviate using
specific message policies, which will be described below.

Following from this, we can easily package each message into one UDP packet to simplify
connect-ability problems since UDP packets are much easier to pass though NAT's and firewalls.

Earlier we hinted that messages can have different policies.  A message has the following four
different policies, and each policy defines how a specific part of the message should be handled.

 - Authentication defines if the message is signed, and if so, by how many members.

 - Resolution defines how the permission system should resolve conflicts between messages.

 - Distribution defines if the message is send once or if it should be gossiped around.  In the
   latter case, it can also define how many messages should be kept in the network.

 - Destination defines to whom the message should be send or gossiped.

To ensure that every node handles a messages in the same way, i.e. has the same policies associated
to each message, a message exists in two stages.  The meta-message and the implemented-message
stage.  Each message has one meta-message associated to it and tells us how the message is supposed
to be handled.  When a message is send or received an implementation is made from the meta-message
that contains information specifically for that message.  For example: a meta-message could have the
member-authentication-policy that tells us that the message must be signed by a member but only the
an implemented-message will have data and this signature.

A community can tweak the policies and how they behave by changing the parameters that the policies
supply.  Aside from the four policies, each meta-message also defines the community that it is part
of, the name it uses as an internal identifier, and the class that will contain the payload.
"""
import os
import sys
import netifaces

try:
    # python 2.7 only...
    from collections import OrderedDict
except ImportError:
    from .python27_ordereddict import OrderedDict

from collections import defaultdict
from hashlib import sha1
from itertools import groupby, islice, count, cycle
from random import random, shuffle
from socket import inet_aton, error as socket_error
from time import time

from .authentication import NoAuthentication, MemberAuthentication, DoubleMemberAuthentication
from .bloomfilter import BloomFilter
from .bootstrap import get_bootstrap_candidates
from .candidate import BootstrapCandidate, LoopbackCandidate, WalkCandidate, Candidate
from .crypto import ec_generate_key, ec_to_public_bin, ec_to_private_bin
from .destination import CommunityDestination, CandidateDestination, MemberDestination
from .dispersydatabase import DispersyDatabase
from .distribution import SyncDistribution, FullSyncDistribution, LastSyncDistribution, DirectDistribution
from .dprint import dprint
from .member import DummyMember, Member
from .message import BatchConfiguration, Packet, Message
from .message import DropMessage, DelayMessage, DelayMessageByProof, DelayMessageBySequence, DelayMessageByMissingMessage
from .message import DropPacket, DelayPacket
from .payload import AuthorizePayload, RevokePayload, UndoPayload
from .payload import DestroyCommunityPayload
from .payload import DynamicSettingsPayload
from .payload import IdentityPayload, MissingIdentityPayload
from .payload import IntroductionRequestPayload, IntroductionResponsePayload, PunctureRequestPayload, PuncturePayload
from .payload import MissingMessagePayload, MissingLastMessagePayload
from .payload import MissingSequencePayload, MissingProofPayload
from .payload import SignatureRequestPayload, SignatureResponsePayload
from .requestcache import Cache, RequestCache
from .resolution import PublicResolution, LinearResolution
from .statistics import DispersyStatistics

if __debug__:
    from .callback import Callback
    from .endpoint import Endpoint

# the callback identifier for the task that periodically takes a step
CANDIDATE_WALKER_CALLBACK_ID = "dispersy-candidate-walker"

class SignatureRequestCache(Cache):
    cleanup_delay = 0.0

    def __init__(self, members, response_func, response_args, timeout):
        self.request = None
        # MEMBERS is a list containing all the members that should add their signature.  currently
        # we only support double signed messages, hence MEMBERS contains only a single Member
        # instance.
        self.members = members
        self.response_func = response_func
        self.response_args = response_args
        self.timeout_delay = timeout

    def on_timeout(self):
        if __debug__: dprint("signature timeout")
        self.response_func(self, None, True, *self.response_args)

class IntroductionRequestCache(Cache):
    # we will accept the response at most 10.5 seconds after our request
    timeout_delay = 10.5
    # the cache remains available at most 4.5 after receiving the response.  this gives some time to
    # receive the puncture message
    cleanup_delay = 4.5

    def __init__(self, community, helper_candidate):
        self.community = community
        self.helper_candidate = helper_candidate
        self.response_candidate = None
        self.puncture_candidate = None

    def on_timeout(self):
        # helper_candidate did not respond to a request message in this community.  after some time
        # inactive candidates become obsolete and will be removed by
        # _periodically_cleanup_candidates
        if __debug__:
            dprint("walker timeout for ", self.helper_candidate)

        self.community.dispersy.statistics.dict_inc(self.community.dispersy.statistics.walk_fail, self.helper_candidate.sock_addr)

        # we choose to set the entire helper to inactive instead of just the community where the
        # timeout occurred.  this will allow us to quickly respond to nodes going offline, while the
        # downside is that one dropped packet will cause us to invalidly inactivate all communities
        # of the candidate.
        now = time()
        self.helper_candidate.obsolete(self.community, now)
        self.helper_candidate.all_inactive(now)

class MissingSomethingCache(Cache):
    cleanup_delay = 0.0

    def __init__(self, timeout):
        if __debug__: dprint(self.__class__.__name__, ": waiting for ", timeout, " seconds")
        self.timeout_delay = timeout
        self.callbacks = []

    def on_timeout(self):
        if __debug__: dprint(self.__class__.__name__, ": timeout on ", len(self.callbacks), " callbacks")
        for func, args in self.callbacks:
            func(None, *args)

    @staticmethod
    def properties_to_identifier(*args):
        raise NotImplementedError()

    @staticmethod
    def message_to_identifier(message):
        raise NotImplementedError()

class MissingMemberCache(MissingSomethingCache):
    @staticmethod
    def properties_to_identifier(community, member):
        return "-missing-member-%s-%s-" % (community.cid, member.mid)

    @staticmethod
    def message_to_identifier(message):
        return "-missing-member-%s-%s-" % (message.community.cid, message.authentication.member.mid)

class MissingMessageCache(MissingSomethingCache):
    @staticmethod
    def properties_to_identifier(community, member, global_time):
        return "-missing-message-%s-%s-%d-" % (community.cid, member.mid, global_time)

    @staticmethod
    def message_to_identifier(message):
        return "-missing-message-%s-%s-%d-" % (message.community.cid, message.authentication.member.mid, message.distribution.global_time)

class MissingLastMessageCache(MissingSomethingCache):
    @staticmethod
    def properties_to_identifier(community, member, message):
        return "-missing-last-message-%s-%s-%s-" % (community.cid, member.mid, message.name.encode("UTF-8"))

    @staticmethod
    def message_to_identifier(message):
        return "-missing-last-message-%s-%s-%s-" % (message.community.cid, message.authentication.member.mid, message.name.encode("UTF-8"))

class MissingProofCache(MissingSomethingCache):
    def __init__(self, timeout):
        super(MissingProofCache, self).__init__(timeout)

        # duplicates contains the (meta messages, member) for which we have already requesting
        # proof, this allows us send fewer duplicate requests
        self.duplicates = []

    @staticmethod
    def properties_to_identifier(community):
        return "-missing-proof-%s-" % (community.cid,)

    @staticmethod
    def message_to_identifier(message):
        return "-missing-proof-%s-" % (message.community.cid,)

class MissingSequenceOverviewCache(Cache):
    cleanup_delay = 0.0

    def __init__(self, timeout):
        self.timeout_delay = timeout
        self.missing_high = 0

    def on_timeout(self):
        pass

    @staticmethod
    def properties_to_identifier(community, member, message):
        return "-missing-sequence-overview-%s-%s-%s-" % (community.cid, member.mid, message.name.encode("UTF-8"))

class MissingSequenceCache(MissingSomethingCache):
    @staticmethod
    def properties_to_identifier(community, member, message, missing_high):
        return "-missing-sequence-%s-%s-%s-%d-" % (community.cid, member.mid, message.name.encode("UTF-8"), missing_high)

    @staticmethod
    def message_to_identifier(message):
        return "-missing-sequence-%s-%s-%s-%d-" % (message.community.cid, message.authentication.member.mid, message.name.encode("UTF-8"), message.distribution.sequence_number)

class GlobalCandidateCache():
    def __init__(self, dispersy):
        self._dispersy = dispersy

    def __contains__(self, item):
        for community in self._dispersy._communities.itervalues():
            if item in community._candidates:
                return True

    def __setitem__(self, key, item):
        now = time()
        for community in self._dispersy._communities.itervalues():
            if item.in_community(community, now):
                community._candidates[key] = item

    def __delitem__(self, item):
        for community in self._dispersy._communities.itervalues():
            if item in community._candidates:
                del community._candidates[item]

    def iteritems(self):
        for community in self._dispersy._communities.itervalues():
            for key, value in community._candidates.iteritems():
                yield key, value

    def itervalues(self):
        for community in self._dispersy._communities.itervalues():
            for value in community._candidates.itervalues():
                yield value

    def get(self, item, default=None):
        for community in self._dispersy._communities.itervalues():
            if item in community._candidates:
                return community._candidates[item]

        return default

    def __len__(self):
        candidates = set()
        for community in self._dispersy._communities.itervalues():
            candidates.update(community._candidates.itervalues())
        return len(candidates)


class Dispersy(object):
    """
    The Dispersy class provides the interface to all Dispersy related commands, managing the in- and
    outgoing data for, possibly, multiple communities.
    """
    def __init__(self, callback, endpoint, working_directory, database_filename=u"dispersy.db"):
        """
        Initialise a Dispersy instance.

        @param callback: Instance for callback scheduling.
        @type callback: Callback

        @param endpoint: Instance for communication.
        @type callback: Endpoint

        @param working_directory: The directory where all files should be stored.
        @type working_directory: unicode

        @param database_filename: The database filename or u":memory:"
        @type database_filename: unicode
        """
        assert isinstance(callback, Callback), type(callback)
        assert isinstance(endpoint, Endpoint), type(endpoint)
        assert isinstance(working_directory, unicode), type(working_directory)
        assert isinstance(database_filename, unicode), type(database_filename)
        super(Dispersy, self).__init__()

        # the thread we will be using
        self._callback = callback

        # communication endpoint
        self._endpoint = endpoint

        # batch caching incoming packets
        self._batch_cache = {}

        # where we store all data
        self._working_directory = os.path.abspath(working_directory)

        self._member_cache_by_public_key = OrderedDict()
        self._member_cache_by_hash = dict()
        self._member_cache_by_database_id = dict()

        # our data storage
        if not database_filename == u":memory:":
            database_directory = os.path.join(self._working_directory, u"sqlite")
            if not os.path.isdir(database_directory):
                os.makedirs(database_directory)
            database_filename = os.path.join(database_directory, database_filename)
        self._database = DispersyDatabase(database_filename)

        # peer selection candidates.  address:Candidate pairs (where
        # address is obtained from socket.recv_from)
        self._candidates = GlobalCandidateCache(self)
        self._callback.register(self._periodically_cleanup_candidates)

        # assigns temporary cache objects to unique identifiers
        self._request_cache = RequestCache(self._callback)

        # indicates what our connection type is.  currently it can be u"unknown", u"public", or
        # u"symmetric-NAT"
        self._connection_type = u"unknown"

        # our LAN and WAN addresses
        self._lan_address = (self._guess_lan_address() or "0.0.0.0", 0)
        self._wan_address = ("0.0.0.0", 0)
        self._wan_address_votes = {}
        if __debug__:
            dprint("my LAN address is ", self._lan_address[0], ":", self._lan_address[1])
            dprint("my WAN address is ", self._wan_address[0], ":", self._wan_address[1])

        # bootstrap peers
        bootstrap_candidates = get_bootstrap_candidates(self)
        if not all(bootstrap_candidates):
            self._callback.register(self._retry_bootstrap_candidates)
        self._bootstrap_candidates = dict((candidate.sock_addr, candidate) for candidate in bootstrap_candidates if candidate)

        # communities that can be auto loaded.  classification:(cls, args, kargs) pairs.
        self._auto_load_communities = OrderedDict()

        # loaded communities.  cid:Community pairs.
        self._communities = {}
        self._walker_commmunities = []

        self._check_distribution_batch_map = {DirectDistribution:self._check_direct_distribution_batch,
                                              FullSyncDistribution:self._check_full_sync_distribution_batch,
                                              LastSyncDistribution:self._check_last_sync_distribution_batch}

        # progress handlers (used to notify the user when something will take a long time)
        self._progress_handlers = []

        # commit changes to the database periodically
        self._callback.register(self._watchdog)

        # statistics...
        self._statistics = DispersyStatistics(self)

        # memory profiler
        if "--memory-dump" in sys.argv:
            def memory_dump():
                from meliae import scanner
                start = time()
                try:
                    while True:
                        yield float(60 * 60)
                        scanner.dump_all_objects("memory-%d.out" % (time() - start))
                except GeneratorExit:
                    scanner.dump_all_objects("memory-%d-shutdown.out" % (time() - start))

            self._callback.register(memory_dump)

        if __debug__:
            self._callback.register(self._stats_candidates)
            self._callback.register(self._stats_detailed_candidates)

    @staticmethod
    def _guess_lan_address():
        """
        Returns the address of the first AF_INET interface it can find.
        """
        blacklist = ["127.0.0.1", "0.0.0.0", "255.255.255.255"]
        for interface in netifaces.interfaces():
            addresses = netifaces.ifaddresses(interface)
            for option in addresses.get(netifaces.AF_INET, []):
                if "broadcast" in option and "addr" in option and not option["addr"] in blacklist:
                    if __debug__: dprint("interface ", interface, " address ", option["addr"])
                    return option["addr"]
        #Exception for virtual machines/containers
        for interface in netifaces.interfaces():
            addresses = netifaces.ifaddresses(interface)
            for option in addresses.get(netifaces.AF_INET, []):
                if "addr" in option and not option["addr"] in blacklist:
                    if __debug__: dprint("interface ", interface, " address ", option["addr"])
                    return option["addr"]
        dprint("Unable to find our public interface!", level="error")
        return None

    def _retry_bootstrap_candidates(self):
        """
        One or more bootstrap addresses could not be retrieved.

        The first 30 seconds we will attempt to resolve the addresses once every second.  If we did
        not succeed after 30 seconds will will retry once every 30 seconds until we succeed.
        """
        if __debug__: dprint("unable to resolve all bootstrap addresses", level="warning")
        for counter in count(1):
            yield 1.0 if counter < 30 else 30.0
            if __debug__: dprint("attempt #", counter, level="warning")
            candidates = get_bootstrap_candidates(self)
            for candidate in candidates:
                if candidate is None:
                    break
            else:
                if __debug__: dprint("resolved all bootstrap addresses")
                self._bootstrap_candidates = dict((candidate.sock_addr, candidate) for candidate in candidates if candidate)
                break

    @property
    def working_directory(self):
        """
        The full directory path where all dispersy related files are stored.
        @rtype: unicode
        """
        return self._working_directory

    @property
    def endpoint(self):
        """
        The endpoint object used to send packets.
        @rtype: Object with a send(address, data) method
        """
        return self._endpoint

    def _endpoint_ready(self):
        """
        Guess our LAN and WAN address from information provided by endpoint.

        This method is called immediately after endpoint.start finishes.
        """
        host, port = self._endpoint.get_address()
        if __debug__: dprint("update LAN address ", self._lan_address[0], ":", self._lan_address[1], " -> ", self._lan_address[0], ":", port, force=True)
        self._lan_address = (self._lan_address[0], port)

        # at this point we do not yet have a WAN address, set it to the LAN address to ensure we
        # have something
        assert self._wan_address == ("0.0.0.0", 0)
        if __debug__: dprint("update WAN address ", self._wan_address[0], ":", self._wan_address[1], " -> ", self._lan_address[0], ":", self._lan_address[1], force=True, level='error')
        self._wan_address = self._lan_address

        if not self.is_valid_address(self._lan_address):
            if __debug__: dprint("update LAN address ", self._lan_address[0], ":", self._lan_address[1], " -> ", host, ":", self._lan_address[1], force=True)
            self._lan_address = (host, self._lan_address[1])

            if not self.is_valid_address(self._lan_address):
                if __debug__: dprint("update LAN address ", self._lan_address[0], ":", self._lan_address[1], " -> ", self._wan_address[0], ":", self._lan_address[1], force=True)
                self._lan_address = (self._wan_address[0], self._lan_address[1])

        # our address may not be a bootstrap address
        if self._lan_address in self._bootstrap_candidates:
            del self._bootstrap_candidates[self._lan_address]

        # our address may not be a candidate
        if self._lan_address in self._candidates:
            del self._candidates[self._lan_address]

    @property
    def lan_address(self):
        """
        The LAN address where we believe people who are inside our LAN can find us.

        Our LAN address is determined by the default gateway of our
        system and our port.

        @rtype: (str, int)
        """
        return self._lan_address

    @property
    def wan_address(self):
        """
        The wan address where we believe that we can be found from outside our LAN.

        Our wan address is determined by majority voting.  Each time when we receive a message
        that contains an opinion about our wan address, we take this into account.  The
        address with the most votes wins.

        Votes can be added by calling the wan_address_vote(...) method.

        Usually these votes are received through dispersy-introduction-request and
        dispersy-introduction-response messages.

        @rtype: (str, int)
        """
        return self._wan_address

    @property
    def connection_type(self):
        """
        The connection type that we believe we have.

        Currently the following types are recognized:
        - u'unknown': the default value until the actual type can be recognized.
        - u'public': when the LAN and WAN addresses are determined to be the same.
        - u'symmetric-NAT': when each remote peer reports different external port numbers.

        @rtype: unicode
        """
        return self._connection_type

    @property
    def callback(self):
        return self._callback

    @property
    def database(self):
        """
        The Dispersy database singleton.
        @rtype: DispersyDatabase
        """
        return self._database

    @property
    def request_cache(self):
        """
        The request cache instance responsible for maintaining identifiers and timeouts for
        outstanding requests.
        @rtype: RequestCache
        """
        return self._request_cache

    @property
    def statistics(self):
        """
        The Statistics instance.
        """
        return self._statistics

    def initiate_meta_messages(self, community):
        """
        Create the meta messages that Dispersy uses.

        This method is called once for each community when it is created.  The resulting meta
        messages can be obtained by either community.get_meta_message(name) or
        community.get_meta_messages().

        Since these meta messages will be used along side the meta messages that each community
        provides, all message names are prefixed with 'dispersy-' to ensure that the names are
        unique.

        @param community: The community that will get the messages.
        @type community: Community

        @return: The new meta messages.
        @rtype: [Message]
        """
        if __debug__:
            from .community import Community
        assert isinstance(community, Community)
        messages = [Message(community, u"dispersy-identity", MemberAuthentication(encoding="bin"), PublicResolution(), LastSyncDistribution(synchronization_direction=u"ASC", priority=16, history_size=1), CommunityDestination(node_count=0), IdentityPayload(), self._generic_timeline_check, self.on_identity),
                    Message(community, u"dispersy-signature-request", NoAuthentication(), PublicResolution(), DirectDistribution(), MemberDestination(), SignatureRequestPayload(), self.check_signature_request, self.on_signature_request),
                    Message(community, u"dispersy-signature-response", NoAuthentication(), PublicResolution(), DirectDistribution(), CandidateDestination(), SignatureResponsePayload(), self.check_signature_response, self.on_signature_response),
                    Message(community, u"dispersy-authorize", MemberAuthentication(), PublicResolution(), FullSyncDistribution(enable_sequence_number=True, synchronization_direction=u"ASC", priority=128), CommunityDestination(node_count=10), AuthorizePayload(), self._generic_timeline_check, self.on_authorize),
                    Message(community, u"dispersy-revoke", MemberAuthentication(), PublicResolution(), FullSyncDistribution(enable_sequence_number=True, synchronization_direction=u"ASC", priority=128), CommunityDestination(node_count=10), RevokePayload(), self._generic_timeline_check, self.on_revoke),
                    Message(community, u"dispersy-undo-own", MemberAuthentication(), PublicResolution(), FullSyncDistribution(enable_sequence_number=True, synchronization_direction=u"ASC", priority=128), CommunityDestination(node_count=10), UndoPayload(), self.check_undo, self.on_undo),
                    Message(community, u"dispersy-undo-other", MemberAuthentication(), LinearResolution(), FullSyncDistribution(enable_sequence_number=True, synchronization_direction=u"ASC", priority=128), CommunityDestination(node_count=10), UndoPayload(), self.check_undo, self.on_undo),
                    Message(community, u"dispersy-destroy-community", MemberAuthentication(), LinearResolution(), FullSyncDistribution(enable_sequence_number=False, synchronization_direction=u"ASC", priority=192), CommunityDestination(node_count=50), DestroyCommunityPayload(), self._generic_timeline_check, self.on_destroy_community),
                    Message(community, u"dispersy-dynamic-settings", MemberAuthentication(), LinearResolution(), FullSyncDistribution(enable_sequence_number=True, synchronization_direction=u"DESC", priority=191), CommunityDestination(node_count=10), DynamicSettingsPayload(), self._generic_timeline_check, community.dispersy_on_dynamic_settings),

                    #
                    # when something is missing, a dispersy-missing-... message can be used to request
                    # it from another peer
                    #

                    # when we have a member id (20 byte sha1 of the public key) but not the public key
                    Message(community, u"dispersy-missing-identity", NoAuthentication(), PublicResolution(), DirectDistribution(), CandidateDestination(), MissingIdentityPayload(), self._generic_timeline_check, self.on_missing_identity),

                    # when we are missing one or more SyncDistribution messages in a certain sequence
                    Message(community, u"dispersy-missing-sequence", NoAuthentication(), PublicResolution(), DirectDistribution(), CandidateDestination(), MissingSequencePayload(), self._generic_timeline_check, self.on_missing_sequence, batch=BatchConfiguration(max_window=0.1)),

                    # when we have a reference to a message that we do not have.  a reference consists
                    # of the community identifier, the member identifier, and the global time
                    Message(community, u"dispersy-missing-message", NoAuthentication(), PublicResolution(), DirectDistribution(), CandidateDestination(), MissingMessagePayload(), self._generic_timeline_check, self.on_missing_message),

                    # when we might be missing a dispersy-authorize message
                    Message(community, u"dispersy-missing-proof", NoAuthentication(), PublicResolution(), DirectDistribution(), CandidateDestination(), MissingProofPayload(), self._generic_timeline_check, self.on_missing_proof),

                    # when we have a reference to a LastSyncDistribution that we do not have.  a
                    # reference consists of the community identifier and the member identifier
                    Message(community, u"dispersy-missing-last-message", NoAuthentication(), PublicResolution(), DirectDistribution(), CandidateDestination(), MissingLastMessagePayload(), self._generic_timeline_check, self.on_missing_last_message),
                    ]

        if community.dispersy_enable_candidate_walker_responses:
            messages.extend([Message(community, u"dispersy-introduction-request", MemberAuthentication(), PublicResolution(), DirectDistribution(), CandidateDestination(), IntroductionRequestPayload(), self.check_introduction_request, self.on_introduction_request),
                             Message(community, u"dispersy-introduction-response", MemberAuthentication(), PublicResolution(), DirectDistribution(), CandidateDestination(), IntroductionResponsePayload(), self.check_introduction_response, self.on_introduction_response),
                             Message(community, u"dispersy-puncture-request", NoAuthentication(), PublicResolution(), DirectDistribution(), CandidateDestination(), PunctureRequestPayload(), self.check_puncture_request, self.on_puncture_request),
                             Message(community, u"dispersy-puncture", MemberAuthentication(), PublicResolution(), DirectDistribution(), CandidateDestination(), PuncturePayload(), self.check_puncture, self.on_puncture)])

        return messages

    def define_auto_load(self, community_cls, args=(), kargs=None, load=False):
        """
        Tell Dispersy how to load COMMUNITY is needed.

        COMMUNITY_CLS is the community class that is defined.

        ARGS an KARGS are optional arguments and keyword arguments used when a community is loaded
        using COMMUNITY_CLS.load_community(self, master, *ARGS, **KARGS).

        When LOAD is True all available communities of this type will be immediately loaded.
        """
        if __debug__:
            from .community import Community
        assert self._callback.is_current_thread, "Must be called from the callback thread"
        assert issubclass(community_cls, Community), type(community_cls)
        assert isinstance(args, tuple), type(args)
        assert kargs is None or isinstance(kargs, dict), type(kargs)
        assert not community_cls.get_classification() in self._auto_load_communities
        assert isinstance(load, bool), type(load)

        if kargs is None:
            kargs = {}
        self._auto_load_communities[community_cls.get_classification()] = (community_cls, args, kargs)

        if load:
            for master in community_cls.get_master_members(self):
                if not master.mid in self._communities:
                    if __debug__: dprint("Loading ", community_cls.get_classification(), " at start")
                    try:
                        community_cls.load_community(self, master, *args, **kargs)
                        assert master.mid in self._communities
                    except Exception:
                        dprint(exception=True, level="error")

    def undefine_auto_load(self, community):
        """
        Tell Dispersy to no longer load COMMUNITY.

        COMMUNITY is the community class that is defined.
        """
        if __debug__:
            from .community import Community
        assert issubclass(community, Community)
        assert community.get_classification() in self._auto_load_communities
        del self._auto_load_communities[community.get_classification()]

    def attach_progress_handler(self, func):
        assert callable(func), "handler must be callable"
        self._progress_handlers.append(func)

    def detach_progress_handler(self, func):
        assert callable(func), "handler must be callable"
        assert func in self._progress_handlers, "handler is not attached"
        self._progress_handlers.remove(func)

    def get_progress_handlers(self):
        return self._progress_handlers

    def get_member(self, public_key, private_key=""):
        """
        Returns a Member instance associated with public_key.

        Since we have the public_key, we can create this user when it didn't already exist.  Hence,
        this method always succeeds.

        @param public_key: The public key of the member we want to obtain.
        @type public_key: string

        @return: The Member instance associated with public_key.
        @rtype: Member

        @note: This returns -any- Member, it may not be a member that is part of this community.

        @todo: Since this method returns Members that are not specifically bound to any community,
         this method should be moved to Dispersy
        """
        assert isinstance(public_key, str)
        assert isinstance(private_key, str)
        member = self._member_cache_by_public_key.get(public_key)
        if member:
            if private_key and not member.private_key:
                member.set_private_key(private_key)

        else:
            member = Member(self, public_key, private_key)

            # store in caches
            self._member_cache_by_public_key[public_key] = member
            self._member_cache_by_hash[member.mid] = member
            self._member_cache_by_database_id[member.database_id] = member

            # limit cache length
            if len(self._member_cache_by_public_key) > 1024:
                _, pop = self._member_cache_by_public_key.popitem(False)
                del self._member_cache_by_hash[pop.mid]
                del self._member_cache_by_database_id[pop.database_id]

        return member

    def get_new_member(self, curve=u"medium"):
        """
        Returns a Member instance created from a newly generated public key.
        """
        assert isinstance(curve, unicode), type(curve)
        ec = ec_generate_key(curve)
        return self.get_member(ec_to_public_bin(ec), ec_to_private_bin(ec))

    def get_temporary_member_from_id(self, mid):
        """
        Returns a temporary Member instance reserving the MID until (hopefully) the public key
        becomes available.

        This method should be used with caution as this will create a real Member without having the
        public key available.  This method is (sometimes) used when joining a community when we only
        have its CID (=MID).

        @param mid: The 20 byte sha1 digest indicating a member.
        @type mid: string

        @return: A (Dummy)Member instance
        @rtype: DummyMember or Member
        """
        assert isinstance(mid, str), type(mid)
        assert len(mid) == 20, len(mid)
        return self._member_cache_by_hash.get(mid) or DummyMember(self, mid)

    def get_members_from_id(self, mid):
        """
        Returns zero or more Member instances associated with mid, where mid is the sha1 digest of a
        member public key.

        As we are using only 20 bytes to represent the actual member public key, this method may
        return multiple possible Member instances.  In this case, other ways must be used to figure
        out the correct Member instance.  For instance: if a signature or encryption is available,
        all Member instances could be used, but only one can succeed in verifying or decrypting.

        Since we may not have the public key associated to MID, this method may return an empty
        list.  In such a case it is sometimes possible to DelayPacketByMissingMember to obtain the
        public key.

        @param mid: The 20 byte sha1 digest indicating a member.
        @type mid: string

        @return: A list containing zero or more Member instances.
        @rtype: [Member]

        @note: This returns -any- Member, it may not be a member that is part of this community.
        """
        assert isinstance(mid, str), type(mid)
        assert len(mid) == 20, len(mid)
        member = self._member_cache_by_hash.get(mid)
        if member:
            return [member]

        else:
            # note that this allows a security attack where someone might obtain a crypographic
            # key that has the same sha1 as the master member, however unlikely.  the only way to
            # prevent this, as far as we know, is to increase the size of the community
            # identifier, for instance by using sha256 instead of sha1.
            return [self.get_member(str(public_key))
                    for public_key,
                    in list(self._database.execute(u"SELECT public_key FROM member WHERE mid = ?", (buffer(mid),)))
                    if public_key]

    def get_member_from_database_id(self, database_id):
        """
        Returns a Member instance associated with DATABASE_ID or None when this row identifier is
        not available.
        """
        assert isinstance(database_id, (int, long)), type(database_id)
        member = self._member_cache_by_database_id.get(database_id)
        if not member:
            try:
                public_key, = next(self._database.execute(u"SELECT public_key FROM member WHERE id = ?", (database_id,)))
            except StopIteration:
                pass
            else:
                member = self.get_member(str(public_key))
        return member

    def attach_community(self, community):
        """
        Add a community to the Dispersy instance.

        Each community must be known to Dispersy, otherwise an incoming message will not be able to
        be passed along to it's associated community.

        In general this method is called from the Community.__init__(...) method.

        @param community: The community that will be added.
        @type community: Community
        """
        if __debug__:
            from .community import Community
        assert isinstance(community, Community)
        if __debug__: dprint(community.cid.encode("HEX"), " ", community.get_classification())
        assert not community.cid in self._communities
        assert not community in self._walker_commmunities
        self._communities[community.cid] = community
        community.dispersy_check_database()

        if community.dispersy_enable_candidate_walker:
            self._walker_commmunities.insert(0, community)
            # restart walker scheduler
            self._callback.replace_register(CANDIDATE_WALKER_CALLBACK_ID, self._candidate_walker)

        # count the number of times that a community was attached
        self._statistics.dict_inc(self._statistics.attachment, community.cid)

        if __debug__:
            # schedule the sanity check... it also checks that the dispersy-identity is available and
            # when this is a create or join this message is created only after the attach_community
            if "--sanity-check" in sys.argv:
                try:
                    self.sanity_check(community)
                except ValueError:
                    dprint(exception=True, level="error")
                    assert False, "One or more exceptions occurred during sanity check"

    def detach_community(self, community):
        """
        Remove an attached community from the Dispersy instance.

        Once a community is detached it will no longer receive incoming messages.  When the
        community is marked as auto_load it will be loaded, using community.load_community(...),
        when a message for this community is received.

        @param community: The community that will be added.
        @type community: Community
        """
        if __debug__:
            from .community import Community
        assert isinstance(community, Community)
        if __debug__: dprint(community.cid.encode("HEX"), " ", community.get_classification())
        assert community.cid in self._communities
        assert self._communities[community.cid] == community
        assert not community.dispersy_enable_candidate_walker or community in self._walker_commmunities, [community.dispersy_enable_candidate_walker, community in self._walker_commmunities]
        del self._communities[community.cid]

        # stop walker
        if community.dispersy_enable_candidate_walker:
            self._walker_commmunities.remove(community)
            if self._walker_commmunities:
                # restart walker scheduler
                self._callback.replace_register(CANDIDATE_WALKER_CALLBACK_ID, self._candidate_walker)
            else:
                # stop walker scheduler
                self._callback.unregister(CANDIDATE_WALKER_CALLBACK_ID)

        # remove any items that are left in the cache
        for meta in community.get_meta_messages():
            if meta.batch.enabled and meta in self._batch_cache:
                task_identifier, _, _ = self._batch_cache[meta]
                self._callback.unregister(task_identifier)

    def reclassify_community(self, source, destination):
        """
        Change a community classification.

        Each community has a classification that dictates what source code is handling this
        community.  By default the classification of a community is the unicode name of the class in
        the source code.

        In some cases it may be usefull to change the classification, for instance: if community A
        has a subclass community B, where B has similar but reduced capabilities, we could
        reclassify B to A at some point and keep all messages collected so far while using the
        increased capabilities of community A.

        @param source: The community that will be reclassified.  This must be either a Community
         instance (when the community is loaded) or a Member instance giving the master member (when
         the community is not loaded).
        @type source: Community or Member

        @param destination: The new community classification.  This must be a Community class.
        @type destination: Community class
        """
        if __debug__:
            from .community import Community
        assert isinstance(source, (Community, Member))
        assert issubclass(destination, Community)

        destination_classification = destination.get_classification()

        if isinstance(source, Member):
            if __debug__: dprint("reclassify ??? -> ", destination_classification)
            master = source

        else:
            if __debug__: dprint("reclassify ", source.get_classification(), " -> ", destination_classification)
            assert source.cid in self._communities
            assert self._communities[source.cid] == source
            master = source.master_member
            source.unload_community()

        self._database.execute(u"UPDATE community SET classification = ? WHERE master = ?",
                               (destination_classification, master.database_id))
        assert self._database.changes == 1

        if destination_classification in self._auto_load_communities:
            cls, args, kargs = self._auto_load_communities[destination_classification]
            assert cls == destination, [cls, destination]
        else:
            args = ()
            kargs = {}

        return destination.load_community(self, master, *args, **kargs)

    def has_community(self, cid):
        """
        Returns True when there is a community CID.
        """
        return cid in self._communities

    def get_community(self, cid, load=False, auto_load=True):
        """
        Returns a community by its community id.

        The community id, or cid, is the binary representation of the public key of the master
        member for the community.

        When the community is available but not currently loaded it will be automatically loaded
        when (a) the load parameter is True or (b) the auto_load parameter is True and the auto_load
        flag for this community is True (this flag is set in the database).

        @param cid: The community identifier.
        @type cid: string, of any size

        @param load: When True, will load the community when available and not yet loaded.
        @type load: bool

        @param auto_load: When True, will load the community when available, the auto_load flag is
         True, and, not yet loaded.
        @type load: bool

        @warning: It is possible, however unlikely, that multiple communities will have the same
         cid.  This is currently not handled.
        """
        assert isinstance(cid, str)
        assert isinstance(load, bool), type(load)
        assert isinstance(auto_load, bool)

        try:
            return self._communities[cid]

        except KeyError:
            try:
                # have we joined this community
                classification, auto_load_flag, master_public_key = self._database.execute(u"SELECT community.classification, community.auto_load, member.public_key FROM community JOIN member ON member.id = community.master WHERE mid = ?",
                                                                                           (buffer(cid),)).next()

            except StopIteration:
                pass

            else:
                if load or (auto_load and auto_load_flag):

                    if classification in self._auto_load_communities:
                        master = self.get_member(str(master_public_key)) if master_public_key else self.get_temporary_member_from_id(cid)
                        cls, args, kargs = self._auto_load_communities[classification]
                        community = cls.load_community(self, master, *args, **kargs)
                        assert master.mid in self._communities
                        return community

                    else:
                        import sys
                        print >> sys.stderr, "unable to auto load, '", classification, "' is an undefined classification [", cid.encode("HEX"), "]"
                        if __debug__: dprint("unable to auto load, '", classification, "' is an undefined classification [", cid.encode("HEX"), "]", level="warning")

                else:
                    if __debug__: dprint("not allowed to load '", classification, "'")

        raise KeyError(cid)

    def get_communities(self):
        """
        Returns a list with all known Community instances.
        """
        return self._communities.values()

    def get_message(self, community, member, global_time):
        """
        Returns a Member.Implementation instance uniquely identified by its community, member, and
        global_time.

        Returns None if this message is not in the local database.
        """
        if __debug__:
            from .community import Community
        assert isinstance(community, Community)
        assert isinstance(member, Member)
        assert isinstance(global_time, (int, long))
        try:
            packet, = self._database.execute(u"SELECT packet FROM sync WHERE community = ? AND member = ? AND global_time = ?",
                                             (community.database_id, member.database_id, global_time)).next()
        except StopIteration:
            return None
        else:
            return self.convert_packet_to_message(str(packet), community)

    def get_last_message(self, community, member, meta):
        if __debug__:
            from .community import Community
        assert isinstance(community, Community)
        assert isinstance(member, Member)
        assert isinstance(meta, Message)
        try:
            packet, = self._database.execute(u"SELECT packet FROM sync WHERE member = ? AND meta_message = ? ORDER BY global_time DESC LIMIT 1",
                                             (member.database_id, meta.database_id)).next()
        except StopIteration:
            return None
        else:
            return self.convert_packet_to_message(str(packet), community)

    def wan_address_unvote(self, voter):
        """
        Removes and returns one vote made by VOTER.
        """
        assert isinstance(voter, Candidate)
        for vote, voters in self._wan_address_votes.iteritems():
            if voter.sock_addr in voters:
                if __debug__: dprint("removing vote for ", vote, " made by ", voter)
                voters.remove(voter.sock_addr)
                if len(voters) == 0:
                    del self._wan_address_votes[vote]
                return vote

    def wan_address_vote(self, address, voter):
        """
        Add one vote and possibly re-determine our wan address.

        Our wan address is determined by majority voting.  Each time when we receive a message
        that contains anothers opinion about our wan address, we take this into account.  The
        address with the most votes wins.

        Usually these votes are received through dispersy-candidate-request and
        dispersy-candidate-response messages.

        @param address: The wan address that the voter believes us to have.
        @type address: (str, int)

        @param voter: The voter candidate.
        @type voter: Candidate
        """
        assert isinstance(address, tuple)
        assert len(address) == 2
        assert isinstance(address[0], str)
        assert isinstance(address[1], int)
        assert isinstance(voter, Candidate), type(voter)
        if self._wan_address[0] in (voter.wan_address[0], voter.sock_addr[0]):
            if __debug__: dprint("ignoring vote from candidate on the same LAN")
            return

        if not self.is_valid_address(address):
            if __debug__: dprint("got invalid external vote from ", voter, " received ", address[0], ":", address[1])
            return

        if __debug__:
            debug_previous_connection_type = self._connection_type

        # undo previous vote
        self.wan_address_unvote(voter)

        # do vote
        votes = self._wan_address_votes
        if not address in votes:
            votes[address] = set()
        votes[address].add(voter.sock_addr)

        if __debug__: dprint('\n'.join(["%5d %15s:%-d [%s]" % (len(voters), vote[0], vote[1], ", ".join("%s:%d" % key for key in voters)) for vote, voters in votes.iteritems()]))

        # change when new vote count equal or higher than old address vote count
        if self._wan_address != address and len(votes[address]) >= len(votes.get(self._wan_address, ())):
            if len(votes) > 1:
                if __debug__: dprint("not updating WAN address, suspect symmetric NAT")
                self._connection_type = u"symmetric-NAT"

            else:
                # it is possible that, for some time after the WAN address changes, we will believe
                # that the connection type is symmetric NAT.  once votes decay we may find that we
                # are no longer behind a symmetric-NAT
                if self._connection_type == u"symmetric-NAT":
                    self._connection_type = u"unknown"

                if __debug__: dprint("update WAN address ", self._wan_address[0], ":", self._wan_address[1], " -> ", address[0], ":", address[1], force=True)
                self._wan_address = address

                if not self.is_valid_address(self._lan_address):
                    if __debug__: dprint("update LAN address ", self._lan_address[0], ":", self._lan_address[1], " -> ", self._wan_address[0], ":", self._lan_address[1], force=True)
                    self._lan_address = (self._wan_address[0], self._lan_address[1])

                # our address may not be a bootstrap address
                if self._wan_address in self._bootstrap_candidates:
                    del self._bootstrap_candidates[self._wan_address]

                # our address may not be a candidate
                if self._wan_address in self._candidates:
                    del self._candidates[self._wan_address]

            for sock_addr in [sock_addr for sock_addr, candidate in self._candidates.iteritems() if self._wan_address == candidate.wan_address]:
                del self._candidates[sock_addr]

        if self._connection_type == u"unknown" and self._lan_address == self._wan_address:
            self._connection_type = u"public"

        if __debug__:
            if not debug_previous_connection_type == self._connection_type:
                dprint("update connection type ", debug_previous_connection_type, "->", self._connection_type, force=True)

    def _is_duplicate_sync_message(self, message):
        """
        Returns True when this message is a duplicate, otherwise the message must be processed.

        === Problem: duplicate message ===
        The simplest reason to reject an incoming message is when we already have it, based on the
        community, member, and global time.  No further action is performed.

        === Problem: duplicate message, but that message is undone ===
        When a message is undone it should no longer be synced.  Hence, someone who syncs an undone
        message must not be aware of the undo message yet.  We will drop this message, but we will
        also send the appropriate undo message as a response.

        === Problem: same payload, different signature ===
        There is a possibility that a message is created that contains exactly the same payload but
        has a different signature.  This can occur when a message is created, forwarded, and for
        some reason the database is reset.  The next time that the client starts the exact same
        message may be generated.  However, because EC signatures contain a random element the
        signature will be different.

        This results in continues transfers because the bloom filters identify the two messages
        as different while the community/member/global_time triplet is the same.

        To solve this, we will silently replace one message with the other.  We choose to keep
        the message with the highest binary value while destroying the one with the lower binary
        value.

        === Optimization: temporarily modify the bloom filter ===
        Note: currently we generate bloom filters on the fly, therefore, we can not use this
        optimization.

        To further optimize, we will add both messages to our bloom filter whenever we detect
        this problem.  This will ensure that we do not needlessly receive the 'invalid' message
        until the bloom filter is synced with the database again.
        """
        community = message.community
        # fetch the duplicate binary packet from the database
        try:
            have_packet, undone = self._database.execute(u"SELECT packet, undone FROM sync WHERE community = ? AND member = ? AND global_time = ?",
                                                    (community.database_id, message.authentication.member.database_id, message.distribution.global_time)).next()
        except StopIteration:
            if __debug__: dprint("this message is not a duplicate")
            return False

        else:
            have_packet = str(have_packet)
            if __debug__:
                if isinstance(message.distribution, FullSyncDistribution) and message.distribution.enable_sequence_number:
                    seq = " #%d" % message.distribution.sequence_number
                else:
                    seq = ""
            if have_packet == message.packet:
                # exact binary duplicate, do NOT process the message
                if __debug__:
                    dprint(message.candidate, " received identical message [", message.name, " ", message.authentication.member.database_id, "@", message.distribution.global_time, seq, " undone" if undone else "", "]", level="warning")

                if undone:
                    try:
                        proof, = self._database.execute(u"SELECT packet FROM sync WHERE id = ?", (undone,)).next()
                    except StopIteration:
                        pass
                    else:
                        self._statistics.dict_inc(self._statistics.outgoing, u"-duplicate-undo-")
                        self._endpoint.send([message.candidate], [str(proof)])

            else:
                signature_length = message.authentication.member.signature_length
                if have_packet[:signature_length] == message.packet[:signature_length]:
                    # the message payload is binary unique (only the signature is different)
                    if __debug__:
                        seq = " #%d" % message.distribution.sequence_number
                        dprint(message.candidate, " received identical message with different signature [member:", message.authentication.member.database_id, "; @", message.distribution.global_time, seq, "]", level="warning")

                    if have_packet < message.packet:
                        # replace our current message with the other one
                        self._database.execute(u"UPDATE sync SET packet = ? WHERE community = ? AND member = ? AND global_time = ?",
                                               (buffer(message.packet), community.database_id, message.authentication.member.database_id, message.distribution.global_time))

                        # notify that global times have changed
                        # community.update_sync_range(message.meta, [message.distribution.global_time])

                else:
                    if __debug__: dprint(message.candidate, " received message with duplicate community/member/global-time triplet.  possibly malicious behavior", level="warning")

            # this message is a duplicate
            return True

    def _check_full_sync_distribution_batch(self, messages):
        """
        Ensure that we do not yet have the messages and that, if sequence numbers are enabled, we
        are not missing any previous messages.

        This method is called when a batch of messages with the FullSyncDistribution policy is
        received.  Duplicate messages will yield DropMessage.  And if enable_sequence_number is
        True, missing messages will yield the DelayMessageBySequence exception.

        @param messages: The messages that are to be checked.
        @type message: [Message.Implementation]

        @return: A generator with messages, DropMessage, or DelayMessageBySequence instances
        @rtype: [Message.Implementation|DropMessage|DelayMessageBySequence]
        """
        assert isinstance(messages, list)
        assert len(messages) > 0
        assert all(isinstance(message, Message.Implementation) for message in messages)
        assert all(message.community == messages[0].community for message in messages)
        assert all(message.meta == messages[0].meta for message in messages)

        # a message is considered unique when (creator, global-time),
        # i.e. (authentication.member.database_id, distribution.global_time), is unique.
        unique = set()
        execute = self._database.execute
        enable_sequence_number = messages[0].meta.distribution.enable_sequence_number

        # sort the messages by their (1) global_time and (2) binary packet
        messages = sorted(messages, lambda a, b: cmp(a.distribution.global_time, b.distribution.global_time) or cmp(a.packet, b.packet))

        # refuse messages where the global time is unreasonably high
        acceptable_global_time = messages[0].community.acceptable_global_time

        if enable_sequence_number:
            # obtain the highest sequence_number from the database
            highest = {}
            for message in messages:
                if not message.authentication.member.database_id in highest:
                    last_global_time, seq = execute(u"SELECT MAX(global_time), COUNT(*) FROM sync WHERE member = ? AND meta_message = ?",
                                                    (message.authentication.member.database_id, message.database_id)).next()
                    highest[message.authentication.member.database_id] = (last_global_time or 0, seq)

            # all messages must follow the sequence_number order
            for message in messages:
                if message.distribution.global_time > acceptable_global_time:
                    yield DropMessage(message, "global time is not within acceptable range (%d, we accept %d)" % (message.distribution.global_time, acceptable_global_time))
                    continue

                key = (message.authentication.member.database_id, message.distribution.global_time)
                if key in unique:
                    yield DropMessage(message, "duplicate message by member^global_time (1)")
                    continue

                unique.add(key)
                last_global_time, seq = highest[message.authentication.member.database_id]

                if seq >= message.distribution.sequence_number:
                    # we already have this message (drop)

                    # fetch the corresponding packet from the database (it should be binary identical)
                    global_time, packet = execute(u"SELECT global_time, packet FROM sync WHERE member = ? AND meta_message = ? ORDER BY global_time, packet LIMIT 1 OFFSET ?",
                                                  (message.authentication.member.database_id, message.database_id, message.distribution.sequence_number - 1)).next()
                    packet = str(packet)
                    if message.packet == packet:
                        yield DropMessage(message, "duplicate message by binary packet")
                        continue

                    else:
                        # we already have a message with this sequence number, but apparently both
                        # are signed/valid.  we need to discard one of them
                        if (global_time, packet) < (message.distribution.global_time, message.packet):
                            # we keep PACKET (i.e. the message that we currently have in our database)
                            yield DropMessage(message, "duplicate message by sequence number (1)")
                            continue

                        else:
                            # TODO we should undo the messages that we are about to remove (when applicable)
                            execute(u"DELETE FROM sync WHERE member = ? AND meta_message = ? AND global_time >= ?",
                                    (message.authentication.member.database_id, message.database_id, global_time))
                            if __debug__: dprint("removed ", self._database.changes, " entries from sync because the member created multiple sequences")

                            # by deleting messages we changed SEQ and the HIGHEST cache
                            last_global_time, seq = execute(u"SELECT MAX(global_time), COUNT(*) FROM sync WHERE member = ? AND meta_message = ?",
                                                       (message.authentication.member.database_id, message.database_id)).next()
                            highest[message.authentication.member.database_id] = (last_global_time or 0, seq)
                            # we can allow MESSAGE to be processed

                if seq + 1 != message.distribution.sequence_number:
                    # we do not have the previous message (delay and request)
                    yield DelayMessageBySequence(message, seq+1, message.distribution.sequence_number-1)
                    continue

                # we have the previous message, check for duplicates based on community,
                # member, and global_time
                if self._is_duplicate_sync_message(message):
                    # we have the previous message (drop)
                    yield DropMessage(message, "duplicate message by global_time (1)")
                    continue

                # ensure that MESSAGE.distribution.global_time > LAST_GLOBAL_TIME
                if last_global_time and message.distribution.global_time <= last_global_time:
                    dprint("last_global_time: ", last_global_time, "  message @", message.distribution.global_time)
                    yield DropMessage(message, "higher sequence number with lower global time than most recent message")
                    continue

                # we accept this message
                highest[message.authentication.member.database_id] = (message.distribution.global_time, seq + 1)
                yield message

        else:
            for message in messages:
                if message.distribution.global_time > acceptable_global_time:
                    yield DropMessage(message, "global time is not within acceptable range")
                    continue

                key = (message.authentication.member.database_id, message.distribution.global_time)
                if key in unique:
                    yield DropMessage(message, "duplicate message by member^global_time (2)")
                    continue

                unique.add(key)

                # check for duplicates based on community, member, and global_time
                if self._is_duplicate_sync_message(message):
                    # we have the previous message (drop)
                    yield DropMessage(message, "duplicate message by global_time (2)")
                    continue

                # we accept this message
                yield message

    def _check_last_sync_distribution_batch(self, messages):
        """
        Check that the messages do not violate any database consistency rules.

        This method is called when a batch of messages with the LastSyncDistribution policy is
        received.  An iterator will be returned where each element is either: DropMessage (for
        duplicate and old messages), DelayMessage (for messages that requires something before they
        can be processed), or Message.Implementation when the message does not violate any rules.

        The rules:

         - The combination community, member, global_time must be unique.

         - When the MemberAuthentication policy is used: the message owner may not have more than
           history_size messages in the database at any one time.  Hence, if this limit is reached
           and the new message is older than the older message that is already available, it is
           dropped.

         - When the DoubleMemberAuthentication policy is used: the members that signed the message
           may not have more than history_size messages in the database at any one time.  Hence, if
           this limit is reached and the new message is older than the older message that is already
           available, it is dropped.  Note that the signature order is not important.

        @param messages: The messages that are to be checked.
        @type message: [Message.Implementation]

        @return: A generator with Message.Implementation or DropMessage instances
        @rtype: [Message.Implementation|DropMessage]
        """
        assert isinstance(messages, list)
        assert len(messages) > 0
        assert all(isinstance(message, Message.Implementation) for message in messages)
        assert all(message.community == messages[0].community for message in messages)
        assert all(message.meta == messages[0].meta for message in messages)
        assert all(isinstance(message.authentication, (MemberAuthentication.Implementation, DoubleMemberAuthentication.Implementation)) for message in messages)

        def check_member_and_global_time(unique, times, message):
            """
            The member + global_time combination must always be unique in the database
            """
            assert isinstance(unique, set)
            assert isinstance(times, dict)
            assert isinstance(message, Message.Implementation)
            assert isinstance(message.distribution, LastSyncDistribution.Implementation)

            key = (message.authentication.member.database_id, message.distribution.global_time)
            if key in unique:
                return DropMessage(message, "already processed message by member^global_time")

            else:
                unique.add(key)

                if not message.authentication.member.database_id in times:
                    times[message.authentication.member.database_id] = [global_time for global_time, in self._database.execute(u"SELECT global_time FROM sync WHERE community = ? AND member = ? AND meta_message = ?",
                                                                                                                               (message.community.database_id, message.authentication.member.database_id, message.database_id))]
                    assert len(times[message.authentication.member.database_id]) <= message.distribution.history_size, [message.packet_id, message.distribution.history_size, times[message.authentication.member.database_id]]
                tim = times[message.authentication.member.database_id]

                if message.distribution.global_time in tim and self._is_duplicate_sync_message(message):
                    return DropMessage(message, "duplicate message by member^global_time (3)")

                elif len(tim) >= message.distribution.history_size and min(tim) > message.distribution.global_time:
                    # we have newer messages (drop)

                    # if the history_size is one, we can send that on message back because
                    # apparently the sender does not have this message yet
                    if message.distribution.history_size == 1:
                        try:
                            packet, = self._database.execute(u"SELECT packet FROM sync WHERE community = ? AND member = ? ORDER BY global_time DESC LIMIT 1",
                                                             (message.community.database_id, message.authentication.member.database_id)).next()
                        except StopIteration:
                            # TODO can still fail when packet is in one of the received messages
                            # from this batch.
                            pass
                        else:
                            self._statistics.dict_inc(self._statistics.outgoing, u"-sequence-")
                            self._endpoint.send([message.candidate], [str(packet)])

                    return DropMessage(message, "old message by member^global_time")


                else:
                    # we accept this message
                    tim.append(message.distribution.global_time)
                    return message

        def check_double_member_and_global_time(unique, times, message):
            """
            No other message may exist with this message.authentication.members / global_time
            combination, regardless of the ordering of the members
            """
            assert isinstance(unique, set)
            assert isinstance(times, dict)
            assert isinstance(message, Message.Implementation)
            assert isinstance(message.authentication, DoubleMemberAuthentication.Implementation)

            key = (message.authentication.member.database_id, message.distribution.global_time)
            if key in unique:
                if __debug__: dprint("drop ", message.name, " ", message.authentication.member.database_id, "@", message.distribution.global_time, " (in unique)")
                return DropMessage(message, "already processed message by member^global_time")

            else:
                unique.add(key)

                members = tuple(sorted(member.database_id for member in message.authentication.members))
                key = members + (message.distribution.global_time,)
                if key in unique:
                    if __debug__: dprint("drop ", message.name, " ", ",".join(map(str, members)), "@", message.distribution.global_time, " (in unique)")
                    return DropMessage(message, "already processed message by members^global_time")

                else:
                    unique.add(key)

                    if self._is_duplicate_sync_message(message):
                        # we have the previous message (drop)
                        if __debug__: dprint("drop ", message.name, " ", ",".join(map(str, members)), "@", message.distribution.global_time, " (_is_duplicate_sync_message)")
                        return DropMessage(message, "duplicate message by member^global_time (4)")

                    if not members in times:
                        # the next query obtains a list with all global times that we have in the
                        # database for all message.meta messages that were signed by
                        # message.authentication.members where the order of signing is not taken
                        # into account.
                        times[members] = dict((global_time, (packet_id, str(packet)))
                                              for global_time, packet_id, packet
                                              in self._database.execute(u"""
SELECT sync.global_time, sync.id, sync.packet
FROM sync
JOIN double_signed_sync ON double_signed_sync.sync = sync.id
WHERE sync.meta_message = ? AND double_signed_sync.member1 = ? AND double_signed_sync.member2 = ?
""",
                                                                        (message.database_id,) + members))
                        assert len(times[members]) <= message.distribution.history_size, [len(times[members]), message.distribution.history_size]
                    tim = times[members]

                    if message.distribution.global_time in tim:
                        packet_id, have_packet = tim[message.distribution.global_time]

                        if message.packet == have_packet:
                            # exact binary duplicate, do NOT process the message
                            if __debug__: dprint(message.candidate, " received identical message [", message.name, " ", ",".join(map(str, members)), "@", message.distribution.global_time, "]")
                            return DropMessage(message, "duplicate message by binary packet (1)")

                        else:
                            signature_length = sum(member.signature_length for member in message.authentication.members)
                            member_authentication_begin = 23 # version, version, community-id, message-type
                            member_authentication_end = member_authentication_begin + 20 * len(message.authentication.members)
                            if (have_packet[:member_authentication_begin] == message.packet[:member_authentication_begin] and
                                have_packet[member_authentication_end:signature_length] == message.packet[member_authentication_end:signature_length]):
                                # the message payload is binary unique (only the member order or signatures are different)
                                if __debug__: dprint(message.candidate, " received identical message with different member-order or signatures [", message.name, " ", ",".join(map(str, members)), "@", message.distribution.global_time, "]")

                                if have_packet < message.packet:
                                    # replace our current message with the other one
                                    self._database.execute(u"UPDATE sync SET member = ?, packet = ? WHERE id = ?",
                                                           (message.authentication.member.database_id, buffer(message.packet), packet_id))

                                    return DropMessage(message, "replaced existing packet with other packet with the same payload")

                                return DropMessage(message, "not replacing existing packet with other packet with the same payload")

                            else:
                                if __debug__: dprint(message.candidate, " received message with duplicate community/members/global-time triplet.  possibly malicious behavior", level="warning")
                                return DropMessage(message, "duplicate message by binary packet (2)")

                    elif len(tim) >= message.distribution.history_size and min(tim) > message.distribution.global_time:
                        # we have newer messages (drop)

                        # if the history_size is one, we can sent that on message back because
                        # apparently the sender does not have this message yet
                        if message.distribution.history_size == 1:
                            packet_id, have_packet = tim.values()[0]
                            self._statistics.dict_inc(self._statistics.outgoing, u"-sequence-")
                            self._endpoint.send([message.candidate], [have_packet])

                        if __debug__: dprint("drop ", message.name, " ", ",".join(map(str, members)), "@", message.distribution.global_time, " (older than ", min(tim), ")")
                        return DropMessage(message, "old message by members^global_time")

                    else:
                        # we accept this message
                        if __debug__: dprint("ACCEPT ", message.name, " ", ",".join(map(str, members)), "@", message.distribution.global_time)
                        tim[message.distribution.global_time] = (0, message.packet)
                        return message

        # meta message
        meta = messages[0].meta

        # sort the messages by their (1) global_time and (2) binary packet
        messages = sorted(messages, lambda a, b: cmp(a.distribution.global_time, b.distribution.global_time) or cmp(a.packet, b.packet))

        # refuse messages where the global time is unreasonably high
        acceptable_global_time = meta.community.acceptable_global_time
        messages = [message if message.distribution.global_time <= acceptable_global_time else DropMessage(message, "global time is not within acceptable range") for message in messages]

        if isinstance(meta.authentication, MemberAuthentication):
            # a message is considered unique when (creator, global-time), i.r. (authentication.member,
            # distribution.global_time), is unique.  UNIQUE is used in the check_member_and_global_time
            # function
            unique = set()
            times = {}
            messages = [message if isinstance(message, DropMessage) else check_member_and_global_time(unique, times, message) for message in messages]

        # instead of storing HISTORY_SIZE messages for each authentication.member, we will store
        # HISTORY_SIZE messages for each combination of authentication.members.
        else:
            assert isinstance(meta.authentication, DoubleMemberAuthentication)
            unique = set()
            times = {}
            messages = [message if isinstance(message, DropMessage) else check_double_member_and_global_time(unique, times, message) for message in messages]

        return messages

    def _check_direct_distribution_batch(self, messages):
        """
        Returns the messages in the correct processing order.

        This method is called when a message with the DirectDistribution policy is received.  This
        message is not stored and hence we will not be able to see if we have already received this
        message.

        Receiving the same DirectDistribution multiple times indicates that the sending -wanted- to
        send this message multiple times.

        @param messages: Ignored.
        @type messages: [Message.Implementation]

        @return: All messages that are not dropped, i.e. all messages
        @rtype: [Message.Implementation]
        """
        # sort the messages by their (1) global_time and (2) binary packet
        messages = sorted(messages, lambda a, b: cmp(a.distribution.global_time, b.distribution.global_time) or cmp(a.packet, b.packet))

        # direct messages tell us what other people believe is the current global_time
        community = messages[0].community
        for message in messages:
            if isinstance(message.candidate, WalkCandidate):
                message.candidate.set_global_time(community, message.distribution.global_time)

        return messages

    def get_candidate(self, sock_addr, replace=True, lan_address=("0.0.0.0", 0)):
        """
        Returns an existing candidate object or None

        1. returns an existing candidate from self._candidates, or

        2. returns a bootstrap candidate from self._bootstrap_candidates, or

        3. returns an existing candidate with the same host on a different port if this candidate is
           marked as a symmetric NAT.  When replace is True, the existing candidate is moved from
           its previous sock_addr to the new sock_addr.
        """
        # use existing (bootstrap) candidate
        candidate = self._candidates.get(sock_addr) or self._bootstrap_candidates.get(sock_addr)
        if __debug__: dprint("%s:%d" % sock_addr, " -> ", candidate)

        if candidate is None:
            # find matching candidate with the same host but a different port (symmetric NAT)
            for candidate in self._candidates.itervalues():
                if (candidate.connection_type == "symmetric-NAT" and
                    candidate.sock_addr[0] == sock_addr[0] and
                    candidate.lan_address in (("0.0.0.0", 0), lan_address)):
                    if __debug__: dprint("using existing candidate ", candidate, " at different port ", sock_addr[1], " (replace)" if replace else " (no replace)")

                    if replace:
                        # remove vote under previous key
                        self.wan_address_unvote(candidate)

                        # replace candidate
                        del self._candidates[candidate.sock_addr]
                        lan_address, wan_address = self._estimate_lan_and_wan_addresses(sock_addr, candidate.lan_address, candidate.wan_address)
                        candidate.sock_addr = sock_addr
                        candidate.update(candidate.tunnel, lan_address, wan_address, candidate.connection_type)
                        self._candidates[candidate.sock_addr] = candidate

                    break

            else:
                # no symmetric NAT candidate found
                candidate = None

        return candidate

    def get_walkcandidate(self, message, community):
        if isinstance(message.candidate, WalkCandidate):
            return message.candidate

        else:
            # modify either the senders LAN or WAN address based on how we perceive that node
            source_lan_address, source_wan_address = self._estimate_lan_and_wan_addresses(message.candidate.sock_addr, message.payload.source_lan_address, message.payload.source_wan_address)
            if source_lan_address == ("0.0.0.0", 0) or source_wan_address == ("0.0.0.0", 0):
                if __debug__: dprint("problems determining source LAN or WAN address, can neither introduce nor convert candidate to WalkCandidate")
                return None

            # check if we have this candidate registered at its sock_addr
            candidate = self.get_candidate(message.candidate.sock_addr, lan_address = source_lan_address)
            if candidate:
                return candidate

            candidate = community.create_candidate(message.candidate.sock_addr, message.candidate.tunnel, source_lan_address, source_wan_address, message.payload.connection_type)
            return candidate

    def _filter_duplicate_candidate(self, candidate):
        """
        A node told us its LAN and WAN address, it is possible that we can now determine that we
        already have CANDIDATE in our candidate list.

        When we learn that a candidate happens to be behind a symmetric NAT we must remove all other
        candidates that have the same host.
        """
        wan_address = candidate.wan_address
        lan_address = candidate.lan_address

        # find existing candidates that are likely to be the same candidate
        others = [other
                  for other
                  in self._candidates.itervalues()
                  if (other.wan_address[0] == wan_address[0] and
                      other.lan_address == lan_address)]

        # merge and remove existing candidates in favor of the new CANDIDATE
        for other in others:
            # all except for the CANDIDATE
            if not other == candidate:
<<<<<<< HEAD
                if __debug__: dprint("removing ", other, " in favor of ", candidate, force=True)
                candidate.merge(other)
=======
                if __debug__: dprint("removing ", other, " in favor of ", candidate, force = 1)
                candidate.merge(self, other)
>>>>>>> c1f31c74
                del self._candidates[other.sock_addr]
                self.wan_address_unvote(other)

    def load_message(self, community, member, global_time, verify=False):
        """
        Returns the message identified by community, member, and global_time.

        Each message is uniquely identified by the community that it is created in, the member it is
        created by and the global time when it is created.  Using these three parameters we return
        the associated the Message.Implementation instance.  None is returned when we do not have
        this message or it can not be decoded.
        """
        try:
            packet_id, packet = self._database.execute(u"SELECT id, packet FROM sync WHERE community = ? AND member = ? AND global_time = ? LIMIT 1",
                                                       (community.database_id, member.database_id, global_time)).next()
        except StopIteration:
            return None

        # find associated conversion
        try:
            conversion = community.get_conversion(packet[:22])
        except KeyError:
            if __debug__: dprint("unable to convert a ", len(packet), " byte packet (unknown conversion)", level="warning")
            return None

        # attempt conversion
        try:
            message = conversion.decode_message(LoopbackCandidate(), packet, verify)

        except (DropPacket, DelayPacket), exception:
            if __debug__: dprint("unable to convert a ", len(packet), " byte packet (", exception, ")", level="warning")
            return None

        message.packet_id = packet_id
        return message

    def convert_packet_to_meta_message(self, packet, community=None, load=True, auto_load=True):
        """
        Returns the Message representing the packet or None when no conversion is possible.
        """
        if __debug__:
            from .community import Community
        assert isinstance(packet, str)
        assert isinstance(community, (type(None), Community))
        assert isinstance(load, bool)
        assert isinstance(auto_load, bool)

        # find associated community
        if not community:
            try:
                community = self.get_community(packet[2:22], load, auto_load)
            except KeyError:
                if __debug__: dprint("unable to convert a ", len(packet), " byte packet (unknown community)", level="warning")
                return None

        # find associated conversion
        try:
            conversion = community.get_conversion(packet[:22])
        except KeyError:
            if __debug__: dprint("unable to convert a ", len(packet), " byte packet (unknown conversion)", level="warning")
            return None

        try:
            return conversion.decode_meta_message(packet)

        except (DropPacket, DelayPacket), exception:
            if __debug__: dprint("unable to convert a ", len(packet), " byte packet (", exception, ")", level="warning")
            return None

    def convert_packet_to_message(self, packet, community=None, load=True, auto_load=True, candidate=None, verify=True):
        """
        Returns the Message.Implementation representing the packet or None when no conversion is
        possible.
        """
        if __debug__:
            from .community import Community
        assert isinstance(packet, str), type(packet)
        assert community is None or isinstance(community, Community), type(community)
        assert isinstance(load, bool), type(load)
        assert isinstance(auto_load, bool), type(auto_load)
        assert candidate is None or isinstance(candidate, Candidate), type(candidate)

        # find associated community
        if not community:
            try:
                community = self.get_community(packet[2:22], load, auto_load)
            except KeyError:
                if __debug__: dprint("unable to convert a ", len(packet), " byte packet (unknown community)", level="warning")
                return None

        # find associated conversion
        try:
            conversion = community.get_conversion(packet[:22])
        except KeyError:
            if __debug__: dprint("unable to convert a ", len(packet), " byte packet (unknown conversion)", level="warning")
            return None

        try:
            return conversion.decode_message(LoopbackCandidate() if candidate is None else candidate, packet, verify)

        except (DropPacket, DelayPacket), exception:
            if __debug__: dprint("unable to convert a ", len(packet), " byte packet (", exception, ")", level="warning")
            return None

    def convert_packets_to_messages(self, packets, community=None, load=True, auto_load=True, candidate=None, verify=True):
        """
        Returns a list with messages representing each packet or None when no conversion is
        possible.
        """
        assert isinstance(packets, (list, tuple)), type(packets)
        assert all(isinstance(packet, str) for packet in packets), [type(packet) for packet in packets]
        return [self.convert_packet_to_message(packet, community, load, auto_load, candidate, verify) for packet in packets]

    def on_incoming_packets(self, packets, cache=True, timestamp=0.0):
        """
        Process incoming UDP packets.

        This method is called to process one or more UDP packets.  This occurs when new packets are
        received, to attempt to process previously delayed packets, or when a member explicitly
        creates a packet to process.  The last option should only occur for debugging purposes.

        All the received packets are processed in batches, a batch consists of all packets for the
        same community and the same meta message.  Batches are formed with the following steps:

         1. The associated community is retrieved.  Failure results in packet drop.

         2. The associated conversion is retrieved.  Failure results in packet drop, this probably
            indicates that we are running outdated software.

         3. The associated meta message is retrieved.  Failure results in a packet drop, this
            probably indicates that we are running outdated software.

        All packets are grouped by their meta message.  All batches are scheduled based on the
        meta.batch.max_window and meta.batch.priority.  Finally, the candidate table is updated in
        regards to the incoming source addresses.

        @param packets: The sequence of packets.
        @type packets: [(address, packet)]
        """
        assert isinstance(packets, (tuple, list)), packets
        assert len(packets) > 0, packets
        assert all(isinstance(packet, tuple) for packet in packets), packets
        assert all(len(packet) == 2 for packet in packets), packets
        assert all(isinstance(packet[0], Candidate) for packet in packets), packets
        assert all(isinstance(packet[1], str) for packet in packets), packets
        assert isinstance(cache, bool), cache
        assert isinstance(timestamp, float), timestamp

        self._statistics.received_count += len(packets)

        sort_key = lambda tup: (tup[0].batch.priority, tup[0]) # meta, address, packet, conversion
        groupby_key = lambda tup: tup[0] # meta, address, packet, conversion
        for meta, iterator in groupby(sorted(self._convert_packets_into_batch(packets), key=sort_key), key=groupby_key):
            batch = [(self._candidates.get(candidate.sock_addr) or self._bootstrap_candidates.get(candidate.sock_addr) or candidate, packet, conversion)
                     for _, candidate, packet, conversion
                     in iterator]

            # schedule batch processing (taking into account the message priority)
            if meta.batch.enabled and cache:
                if meta in self._batch_cache:
                    task_identifier, current_timestamp, current_batch = self._batch_cache[meta]
                    current_batch.extend(batch)
                    if __debug__: dprint("adding ", len(batch), " ", meta.name, " messages to existing cache")

                else:
                    current_timestamp = timestamp
                    current_batch = batch
                    task_identifier = self._callback.register(self._on_batch_cache_timeout, (meta, current_timestamp, current_batch), delay=meta.batch.max_window, priority=meta.batch.priority)
                    self._batch_cache[meta] = (task_identifier, current_timestamp, current_batch)
                    if __debug__: dprint("new cache with ", len(batch), " ", meta.name, " messages (batch window: ", meta.batch.max_window, ")")

                while len(current_batch) > meta.batch.max_size:
                    # batch exceeds maximum size, schedule first max_size immediately
                    batch, current_batch = current_batch[:meta.batch.max_size], current_batch[meta.batch.max_size:]
                    if __debug__: dprint("schedule processing ", len(batch), " ", meta.name, " messages immediately (exceeded batch size)")
                    self._callback.register(self._on_batch_cache_timeout, (meta, current_timestamp, batch), priority=meta.batch.priority)

                    # we can not use callback.replace_register because
                    # it would not re-schedule the task, i.e. not at
                    # the end of the task queue
                    self._callback.unregister(task_identifier)
                    task_identifier = self._callback.register(self._on_batch_cache_timeout, (meta, timestamp, current_batch), delay=meta.batch.max_window, priority=meta.batch.priority)
                    self._batch_cache[meta] = (task_identifier, timestamp, current_batch)

            else:
                # ignore cache, process batch immediately
                if __debug__: dprint("processing ", len(batch), " ", meta.name, " messages immediately")
                self._on_batch_cache(meta, batch)

    def _on_batch_cache_timeout(self, meta, timestamp, batch):
        """
        Start processing a batch of messages once the cache timeout occurs.

        This method is called meta.batch.max_window seconds after the first message in this batch
        arrived.  All messages in this batch have been 'cached' together in self._batch_cache[meta].
        Hopefully the delay caused the batch to collect as many messages as possible.
        """
        assert isinstance(meta, Message)
        assert isinstance(timestamp, float)
        assert isinstance(batch, list)
        assert len(batch) > 0
        if __debug__:
            dprint("processing ", len(batch), "x ", meta.name, " batched messages")

        if meta in self._batch_cache and id(self._batch_cache[meta][2]) == id(batch):
            if __debug__: dprint("pop batch cache for ", len(batch), "x ", meta.name)
            self._batch_cache.pop(meta)

        if not self._communities.get(meta.community.cid, None) == meta.community:
            if __debug__:
                dprint("dropped ", len(batch), "x ", meta.name, " packets (community no longer loaded)", level="warning")
            self._statistics.dict_inc(self._statistics.drop, "on_batch_cache_timeout: community no longer loaded", len(batch))
            self._statistics.drop_count += len(batch)
            return 0

        if meta.batch.enabled and timestamp > 0.0 and meta.batch.max_age + timestamp <= time():
            if __debug__:
                dprint("dropped ", len(batch), "x ", meta.name, " packets (can not process these messages on time)", level="warning")
            self._statistics.dict_inc(self._statistics.drop, "on_batch_cache_timeout: can not process these messages on time", len(batch))
            self._statistics.drop_count += len(batch)
            return 0

        return self._on_batch_cache(meta, batch)

    def _on_batch_cache(self, meta, batch):
        """
        Start processing a batch of messages.

        The batch is processed in the following steps:

         1. All duplicate binary packets are removed.

         2. All binary packets are converted into Message.Implementation instances.  Some packets
            are dropped or delayed at this stage.

         3. All remaining messages are passed to on_message_batch.
        """
        # 21/03/12 Boudewijn: we can not filter all packets this way.  i.e. when multiple people
        # send us missing-identity messages some of them will be dropped
        #
        # def unique(batch):
        #     unique = set()
        #     for candidate, packet, conversion in batch:
        #         assert isinstance(packet, str)
        #         if packet in unique:
        #             if __debug__:
        #                 dprint("drop a ", len(packet), " byte packet (duplicate in batch) from ", candidate, level="warning")
        #                 self._statistics.drop("_convert_packets_into_batch:duplicate in batch", len(packet))
        #         else:
        #             unique.add(packet)
        #             yield candidate, packet, conversion

        # # remove duplicated
        # # todo: make _convert_batch_into_messages accept iterator instead of list to avoid conversion
        # batch = list(unique(batch))

        # BEGIN = time()

        # convert binary packets into Message.Implementation instances
        messages = list(self._convert_batch_into_messages(batch))
        assert all(isinstance(message, Message.Implementation) for message in messages), "_convert_batch_into_messages must return only Message.Implementation instances"
        assert all(message.meta == meta for message in messages), "All Message.Implementation instances must be in the same batch"
        if __debug__: dprint(len(messages), " ", meta.name, " messages after conversion")

        # handle the incoming messages
        if messages:
            self.on_message_batch(messages)

        # END = time()
        # dprint("%4.2f" % (END-BEGIN), " seconds for %2d" % len(batch), " ", meta.name, " messages", force=True)

    def on_messages(self, messages):
        batches = dict()
        for message in messages:
            if not message.meta in batches:
                batches[message.meta] = set()
            batches[message.meta].add(message)

        for messages in batches.itervalues():
            self.on_message_batch(list(messages))

    def on_message_batch(self, messages):
        """
        Process one batch of messages.

        This method is called to process one or more Message.Implementation instances that all have
        the same meta message.  This occurs when new packets are received, to attempt to process
        previously delayed messages, or when a member explicitly creates a message to process.  The
        last option should only occur for debugging purposes.

        The messages are processed with the following steps:

         1. Messages created by a member in our blacklist are droped.

         2. Messages that are old or duplicate, based on their distribution policy, are dropped.

         3. The meta.check_callback(...) is used to allow messages to be dropped or delayed.

         4. Messages are stored, based on their distribution policy.

         5. The meta.handle_callback(...) is used to process the messages.

        @param packets: The sequence of messages with the same meta message from the same community.
        @type packets: [Message.Implementation]
        """
        assert isinstance(messages, list)
        assert len(messages) > 0
        assert all(isinstance(message, Message.Implementation) for message in messages)
        assert all(message.community == messages[0].community for message in messages)
        assert all(message.meta == messages[0].meta for message in messages)

        def _filter_fail(message):
            if isinstance(message, DelayMessage):
                if __debug__:
                    dprint(message.delayed.candidate, " delay ", message.delayed, " (", message, ")")

                if message.create_request():
                    self._statistics.delay_send += 1
                self._statistics.dict_inc(self._statistics.delay, "om_message_batch:%s" % message.delayed)
                self._statistics.delay_count += 1
                return False

            elif isinstance(message, DropMessage):
                if __debug__:
                    dprint(message.dropped.candidate, " drop: ", message.dropped.name, " (", message, ")", level="warning")
                self._statistics.dict_inc(self._statistics.drop, "on_message_batch:%s" % message)
                self._statistics.drop_count += 1
                return False

            else:
                return True

        meta = messages[0].meta

        if __debug__:
            debug_count = len(messages)
            debug_begin = time()

        # drop all duplicate or old messages
        assert type(meta.distribution) in self._check_distribution_batch_map
        messages = list(self._check_distribution_batch_map[type(meta.distribution)](messages))
        assert len(messages) > 0 # should return at least one item for each message
        assert all(isinstance(message, (Message.Implementation, DropMessage, DelayMessage)) for message in messages)

        # handle/remove DropMessage and DelayMessage instances
        messages = [message for message in messages if isinstance(message, Message.Implementation) or _filter_fail(message)]
        if not messages:
            return 0

        # check all remaining messages on the community side.  may yield Message.Implementation,
        # DropMessage, and DelayMessage instances
        try:
            messages = list(meta.check_callback(messages))
        except:
            dprint("exception during check_callback for ", meta.name, exception=True, level="error")
            return 0
        assert len(messages) >= 0 # may return zero messages
        assert all(isinstance(message, (Message.Implementation, DropMessage, DelayMessage)) for message in messages)

        if __debug__:
            if len(messages) == 0:
                dprint(meta.check_callback, " yielded zero messages, drop, or delays.  This is allowed but likely to be an error.", level="warning")

        # handle/remove DropMessage and DelayMessage instances
        messages = [message for message in messages if _filter_fail(message)]
        if not messages:
            return 0

        # store to disk and update locally
        if __debug__:
            dprint("in... ", len(messages), " ", meta.name, " messages from ", ", ".join(str(candidate) for candidate in set(message.candidate for message in messages)))

        if self.store_update_forward(messages, True, True, False):

            self._statistics.dict_inc(self._statistics.success, meta.name, len(messages))
            self._statistics.success_count += len(messages)

            # tell what happened
            if __debug__:
                debug_end = time()
                #TODO: DPRINT manually fix this dprint statement
                #level = "warning" if (debug_end - debug_begin) > 1.0 else "normal"
                #dprint("handled ", len(messages), "/", debug_count, " %.2fs" % (debug_end - debug_begin), " ", meta.name, " messages (with ", meta.batch.max_window, "s cache window)", level=level)

            # return the number of messages that were correctly handled (non delay, duplictes, etc)
            return len(messages)

        return 0

    def _convert_packets_into_batch(self, packets):
        """
        Convert a list with one or more (candidate, data) tuples into a list with zero or more
        (Message, (candidate, packet, conversion)) tuples using a generator.

        # 22/06/11 boudewijn: no longer checks for duplicates.  duplicate checking is pointless
        # because new duplicates may be introduced because of the caching mechanism.
        #
        # Duplicate packets are removed.  This will result in drops when two we receive the exact same
        # binary packet from multiple nodes.  While this is usually not a problem, packets are usually
        # signed and hence unique, in rare cases this may result in invalid drops.

        Packets from invalid sources are removed.  The is_valid_destination_address is used to
        determine if the address that the candidate points to is valid.

        Packets associated with an unknown community are removed.  Packets from a known community
        encoded in an unknown conversion, are also removed.

        The results can be used to easily create a dictionary batch using
         > batch = dict(_convert_packets_into_batch(packets))
        """
        assert isinstance(packets, (tuple, list))
        assert len(packets) > 0
        assert all(isinstance(packet, tuple) for packet in packets)
        assert all(len(packet) == 2 for packet in packets)
        assert all(isinstance(packet[0], Candidate) for packet in packets)
        assert all(isinstance(packet[1], str) for packet in packets)

        for candidate, packet in packets:
            # find associated community
            try:
                community = self.get_community(packet[2:22])
            except KeyError:
                if __debug__:
                    dprint("drop a ", len(packet), " byte packet (received packet for unknown community) from ", candidate, level="warning")
                self._statistics.dict_inc(self._statistics.drop, "_convert_packets_into_batch:unknown community")
                self._statistics.drop_count += 1
                continue

            # find associated conversion
            try:
                conversion = community.get_conversion(packet[:22])
            except KeyError:
                if __debug__:
                    dprint("drop a ", len(packet), " byte packet (received packet for unknown conversion) from ", candidate, level="warning")
                self._statistics.dict_inc(self._statistics.drop, "_convert_packets_into_batch:unknown conversion")
                self._statistics.drop_count += 1
                continue

            try:
                # convert binary data into the meta message
                yield conversion.decode_meta_message(packet), candidate, packet, conversion

            except DropPacket, exception:
                if __debug__:
                    dprint("drop a ", len(packet), " byte packet (", exception,") from ", candidate, level="warning")
                self._statistics.dict_inc(self._statistics.drop, "_convert_packets_into_batch:decode_meta_message:%s" % exception)
                self._statistics.drop_count += 1

    def _convert_batch_into_messages(self, batch):
        if __debug__:
            from .conversion import Conversion
        assert isinstance(batch, (list, set))
        assert len(batch) > 0
        assert all(isinstance(x, tuple) for x in batch)
        assert all(len(x) == 3 for x in batch)

        for candidate, packet, conversion in batch:
            assert isinstance(candidate, Candidate)
            assert isinstance(packet, str)
            assert isinstance(conversion, Conversion)

            try:
                # convert binary data to internal Message
                yield conversion.decode_message(candidate, packet)

            except DropPacket, exception:
                if __debug__:
                    dprint("drop a ", len(packet), " byte packet (", exception, ") from ", candidate, level="warning")
                self._statistics.dict_inc(self._statistics.drop, "_convert_batch_into_messages:%s" % exception)
                self._statistics.drop_count += 1

            except DelayPacket, delay:
                if __debug__:
                    dprint("delay a ", len(packet), " byte packet (", delay, ") from ", candidate)

                if delay.create_request(candidate, packet):
                    self._statistics.delay_send += 1
                self._statistics.dict_inc(self._statistics.delay, "_convert_batch_into_messages:%s" % delay)
                self._statistics.delay_count += 1

    def _store(self, messages):
        """
        Store a message in the database.

        Messages with the Last- or Full-SyncDistribution policies need to be stored in the database
        to allow them to propagate to other members.

        Messages with the LastSyncDistribution policy may also cause an older message to be removed
        from the database.

        Messages created by a member that we have marked with must_store will also be stored in the
        database, and hence forwarded to others.

        @param message: The unstored message with the SyncDistribution policy.
        @type message: Message.Implementation
        """
        assert isinstance(messages, list)
        assert len(messages) > 0
        assert all(isinstance(message, Message.Implementation) for message in messages)
        assert all(message.community == messages[0].community for message in messages)
        assert all(message.meta == messages[0].meta for message in messages)
        assert all(isinstance(message.distribution, SyncDistribution.Implementation) for message in messages)
        # ensure no duplicate messages are present, this MUST HAVE been checked before calling this
        # method!
        assert len(messages) == len(set((message.authentication.member.database_id, message.distribution.global_time) for message in messages)), messages[0].name

        meta = messages[0].meta
        if __debug__: dprint("attempting to store ", len(messages), " ", meta.name, " messages")
        is_double_member_authentication = isinstance(meta.authentication, DoubleMemberAuthentication)
        highest_global_time = 0

        # update_sync_range = set()
        for message in messages:
            # the signature must be set
            assert isinstance(message.authentication, (MemberAuthentication.Implementation, DoubleMemberAuthentication.Implementation)), message.authentication
            assert message.authentication.is_signed
            assert not message.packet[-10:] == "\x00" * 10, message.packet[-10:].encode("HEX")
            # we must have the identity message as well
            assert message.authentication.encoding == "bin" or message.authentication.member.has_identity(message.community), [message, message.community, message.authentication.member.database_id]

            if __debug__: dprint(message.name, " ", message.authentication.member.database_id, "@", message.distribution.global_time)

            # add packet to database
            self._database.execute(u"INSERT INTO sync (community, member, global_time, meta_message, packet) VALUES (?, ?, ?, ?, ?)",
                    (message.community.database_id,
                     message.authentication.member.database_id,
                     message.distribution.global_time,
                     message.database_id,
                     buffer(message.packet)))
            # update_sync_range.add(message.distribution.global_time)
            if __debug__:
                # must have stored one entry
                assert self._database.changes == 1
                # when sequence numbers are enabled, we must have exactly
                # message.distribution.sequence_number messages in the database
                if isinstance(message.distribution, FullSyncDistribution) and message.distribution.enable_sequence_number:
                    count_ = self._database.execute(u"SELECT COUNT(*) FROM sync WHERE meta_message = ? AND member = ?", (message.database_id, message.authentication.member.database_id)).next()
                    assert count_ == message.distribution.sequence_number, [count_, message.distribution.sequence_number]

            # ensure that we can reference this packet
            message.packet_id = self._database.last_insert_rowid
            if __debug__: dprint("insert_rowid: ", message.packet_id, " for ", message.name)

            if is_double_member_authentication:
                member1 = message.authentication.members[0].database_id
                member2 = message.authentication.members[1].database_id
                self._database.execute(u"INSERT INTO double_signed_sync (sync, member1, member2) VALUES (?, ?, ?)",
                                       (message.packet_id, member1, member2) if member1 < member2 else (message.packet_id, member2, member1))
                assert self._database.changes == 1

            # update global time
            highest_global_time = max(highest_global_time, message.distribution.global_time)

        if isinstance(meta.distribution, LastSyncDistribution):
            # delete packets that have become obsolete
            items = set()
            if is_double_member_authentication:
                order = lambda member1, member2: (member1, member2) if member1 < member2 else (member2, member1)
                for member1, member2 in set(order(message.authentication.members[0].database_id, message.authentication.members[1].database_id) for message in messages):
                    assert member1 < member2, [member1, member2]
                    all_items = list(self._database.execute(u"""
SELECT sync.id, sync.global_time
FROM sync
JOIN double_signed_sync ON double_signed_sync.sync = sync.id
WHERE sync.meta_message = ? AND double_signed_sync.member1 = ? AND double_signed_sync.member2 = ?
ORDER BY sync.global_time, sync.packet""", (meta.database_id, member1, member2)))
                    if len(all_items) > meta.distribution.history_size:
                        items.update(all_items[:len(all_items) - meta.distribution.history_size])

            else:
                for member_database_id in set(message.authentication.member.database_id for message in messages):
                    all_items = list(self._database.execute(u"""
SELECT id, global_time
FROM sync
WHERE meta_message = ? AND member = ?
ORDER BY global_time""", (meta.database_id, member_database_id)))
                    if len(all_items) > meta.distribution.history_size:
                        items.update(all_items[:len(all_items) - meta.distribution.history_size])

            if items:
                self._database.executemany(u"DELETE FROM sync WHERE id = ?", [(syncid, ) for syncid,_ in items])
                assert len(items) == self._database.changes
                if __debug__: dprint("deleted ", self._database.changes, " messages")

                if is_double_member_authentication:
                    self._database.executemany(u"DELETE FROM double_signed_sync WHERE sync = ?", [(syncid, ) for syncid,_ in items])
                    assert len(items) == self._database.changes

                # update_sync_range.update(global_time for _, _, global_time in items)

            # 12/10/11 Boudewijn: verify that we do not have to many packets in the database
            if __debug__:
                if not is_double_member_authentication:
                    for message in messages:
                        history_size, = self._database.execute(u"SELECT COUNT(*) FROM sync WHERE meta_message = ? AND member = ?", (message.database_id, message.authentication.member.database_id)).next()
                        assert history_size <= message.distribution.history_size, [count, message.distribution.history_size, message.authentication.member.database_id]

        # update the global time
        meta.community.update_global_time(highest_global_time)

        meta.community.dispersy_store(messages)

        # if update_sync_range:
        #     # notify that global times have changed
        #     meta.community.update_sync_range(meta, update_sync_range)

    @property
    def candidates(self):
        return self._candidates.itervalues()

    @property
    def bootstrap_candidates(self):
        return self._bootstrap_candidates.itervalues()

    def _estimate_lan_and_wan_addresses(self, sock_addr, lan_address, wan_address):
        """
        We received a message from SOCK_ADDR claiming to have LAN_ADDRESS and WAN_ADDRESS, returns
        the estimated LAN and WAN address for this node.

        The returned LAN address is either ("0.0.0.0", 0) or it is not our LAN address while passing
        is_valid_address.  Similarly, the returned WAN address is either ("0.0.0.0", 0) or it is not
        our WAN address while passing is_valid_address.
        """
        if self._lan_address == lan_address or not self.is_valid_address(lan_address):
            if __debug__:
                if lan_address != sock_addr:
                    dprint("estimate a different LAN address ", lan_address[0], ":", lan_address[1], " -> ", sock_addr[0], ":", sock_addr[1])
            lan_address = sock_addr
        if self._wan_address == wan_address or not self.is_valid_address(wan_address):
            if __debug__:
                if wan_address != sock_addr:
                    dprint("estimate a different WAN address ", wan_address[0], ":", wan_address[1], " -> ", sock_addr[0], ":", sock_addr[1])
            wan_address = sock_addr

        if sock_addr[0] == self._wan_address[0]:
            # we have the same WAN address, we are probably behind the same NAT
            if __debug__:
                if lan_address != sock_addr:
                    dprint("estimate a different LAN address ", lan_address[0], ":", lan_address[1], " -> ", sock_addr[0], ":", sock_addr[1])
            lan_address = sock_addr

        elif self.is_valid_address(sock_addr):
            # we have a different WAN address and the sock address is WAN, we are probably behind a different NAT
            if __debug__:
                if wan_address != sock_addr:
                    dprint("estimate a different WAN address ", wan_address[0], ":", wan_address[1], " -> ", sock_addr[0], ":", sock_addr[1])
            wan_address = sock_addr

        elif self.is_valid_address(wan_address):
            # we have a different WAN address and the sock address is not WAN, we are probably on the same computer
            pass

        else:
            # we are unable to determine the WAN address, we are probably behind the same NAT
            wan_address = ("0.0.0.0", 0)

        assert self._lan_address != lan_address, [self.lan_address, lan_address]
        assert lan_address == ("0.0.0.0", 0) or self.is_valid_address(lan_address), [self._lan_address, lan_address]
        assert self._wan_address != wan_address, [self._wan_address, wan_address]
        assert wan_address == ("0.0.0.0", 0) or self.is_valid_address(wan_address), [self._wan_address, wan_address]

        return lan_address, wan_address

    def take_step(self, community, allow_sync):
        if community.cid in self._communities:
            try:
                candidate = community.dispersy_yield_walk_candidates().next()
                if candidate == None:
                    raise StopIteration()

            except StopIteration:
                if __debug__:
                    now = time()
                    dprint(community.cid.encode("HEX"), " ", community.get_classification(), " no candidate to take step")
                    for candidate in self._candidates.itervalues():
                        if candidate.in_community(community, now):
                            dprint(community.cid.encode("HEX"), " ", candidate.is_eligible_for_walk(community, now), " ", candidate, " ", candidate.get_category(community, now))

                return False

            else:
                assert community.my_member.private_key
                if __debug__: dprint(community.cid.encode("HEX"), " ", community.get_classification(), " taking step towards ", candidate)
                community.create_introduction_request(candidate, allow_sync)
                return True

    def handle_missing_messages(self, messages, *classes):
        assert all(isinstance(message, Message.Implementation) for message in messages)
        assert all(issubclass(cls, MissingSomethingCache) for cls in classes)
        for message in messages:
            for cls in classes:
                cache = self._request_cache.pop(cls.message_to_identifier(message), cls)
                if cache:
                    if __debug__: dprint("found request cache for ", message)
                    for response_func, response_args in cache.callbacks:
                        response_func(message, *response_args)

    def create_introduction_request(self, community, destination, allow_sync, forward=True):
        assert isinstance(destination, WalkCandidate), [type(destination), destination]

        cache = IntroductionRequestCache(community, destination)
        destination.walk(community, time(), cache.timeout_delay)

        # temporary cache object
        identifier = self._request_cache.claim(cache)

        # decide if the requested node should introduce us to someone else
        # advice = random() < 0.5 or len(self._candidates) <= 5
        advice = True

        # obtain sync range
        if not allow_sync or isinstance(destination, BootstrapCandidate):
            # do not request a sync when we connecting to a bootstrap candidate
            sync = None

        else:
            # flush any sync-able items left in the cache before we create a sync
            flush_list = [(meta, tup) for meta, tup in self._batch_cache.iteritems() if meta.community == community and isinstance(meta.distribution, SyncDistribution)]
            flush_list.sort(key=lambda tup: tup[0].batch.priority, reverse=True)
            for meta, (task_identifier, timestamp, batch) in flush_list:
                if __debug__: dprint("flush cached ", len(batch), "x ", meta.name, " messages (id: ", task_identifier, ")")
                self._callback.unregister(task_identifier)
                self._on_batch_cache_timeout(meta, timestamp, batch)

            sync = community.dispersy_claim_sync_bloom_filter(cache)
            if __debug__:
                assert sync is None or isinstance(sync, tuple), sync
                if not sync is None:
                    assert len(sync) == 5, sync
                    time_low, time_high, modulo, offset, bloom_filter = sync
                    assert isinstance(time_low, (int, long)), time_low
                    assert isinstance(time_high, (int, long)), time_high
                    assert isinstance(modulo, int), modulo
                    assert isinstance(offset, int), offset
                    assert isinstance(bloom_filter, BloomFilter), bloom_filter

                    # verify that the bloom filter is correct
                    try:
                        packets = [str(packet) for packet, in self._database.execute(u"""SELECT sync.packet
FROM sync
JOIN meta_message ON meta_message.id = sync.meta_message
WHERE sync.community = ? AND meta_message.priority > 32 AND sync.undone = 0 AND global_time BETWEEN ? AND ? AND (sync.global_time + ?) % ? = 0""",
                                                                                     (community.database_id, time_low, community.global_time if time_high == 0 else time_high, offset, modulo))]
                    except OverflowError:
                        dprint("time_low:  ", time_low, level="error")
                        dprint("time_high: ", time_high, level="error")
                        dprint("2**63 - 1: ", 2**63 - 1, level="error")
                        dprint("the sqlite3 python module can not handle values 2**63 or larger.  limit time_low and time_high to 2**63-1", exception=True, level="error")
                        assert False

                    # BLOOM_FILTER must be the same after transmission
                    test_bloom_filter = BloomFilter(bloom_filter.bytes, bloom_filter.functions, prefix=bloom_filter.prefix)
                    assert bloom_filter.bytes == test_bloom_filter.bytes, "problem with the long <-> binary conversion"
                    assert list(bloom_filter.not_filter((packet,) for packet in packets)) == [], "does not have all correct bits set before transmission"
                    assert list(test_bloom_filter.not_filter((packet,) for packet in packets)) == [], "does not have all correct bits set after transmission"

                    # BLOOM_FILTER must have been correctly filled
                    test_bloom_filter.clear()
                    test_bloom_filter.add_keys(packets)
                    if not bloom_filter.bytes == bloom_filter.bytes:
                        if bloom_filter.get_bits_checked() < test_bloom_filter.get_bits_checked():
                            dprint(bloom_filter.get_bits_checked(), " bits in: ", bloom_filter.bytes.encode("HEX"), level="error")
                            dprint(test_bloom_filter.get_bits_checked(), " bits in: ", test_bloom_filter.bytes.encode("HEX"), level="error")
                            assert False, "does not match the given range [%d:%d] %%%d+%d packets:%d" % (time_low, time_high, modulo, offset, len(packets))

        if __debug__:
            if destination.get_destination_address(self._wan_address) != destination.sock_addr:
                dprint("destination address, ", destination.get_destination_address(self._wan_address), " should (in theory) be the sock_addr ", destination, level="warning")

        meta_request = community.get_meta_message(u"dispersy-introduction-request")
        request = meta_request.impl(authentication=(community.my_member,),
                                    distribution=(community.global_time,),
                                    destination=(destination,),
                                    payload=(destination.get_destination_address(self._wan_address), self._lan_address, self._wan_address, advice, self._connection_type, sync, identifier))

        if __debug__:
            if sync:
                time_low, time_high, modulo, offset, _ = sync
                dprint(community.cid.encode("HEX"), " ", type(community), " sending introduction request to ", destination, " [", time_low, ":", time_high, "] %", modulo, "+", offset)
            else:
                dprint(community.cid.encode("HEX"), " ", type(community), " sending introduction request to ", destination)

        if forward:
            self._statistics.walk_attempt += 1
            if isinstance(destination, BootstrapCandidate):
                self._statistics.walk_bootstrap_attempt += 1

            self._forward([request])

        return request

    def check_introduction_request(self, messages):
        """
        We received a dispersy-introduction-request message.
        """
        for message in messages:
            # 25/01/12 Boudewijn: during all DAS2 NAT node314 often sends requests to herself.  This
            # results in more candidates (all pointing to herself) being added to the candidate
            # list.  This converges to only sending requests to herself.  To prevent this we will
            # drop all requests that have an outstanding identifier.  This is not a perfect
            # solution, but the change that two nodes select the same identifier and send requests
            # to each other is relatively small.
            # 30/10/12 Niels: additionally check if both our lan_addresses are the same. They should
            # be if we're sending it to ourself. Not checking wan_address as that is subject to change.
            if self._request_cache.has(message.payload.identifier, IntroductionRequestCache) and self._lan_address == message.payload.source_lan_address:
                if __debug__: dprint("dropping dispersy-introduction-request, this identifier is already in use.")
                yield DropMessage(message, "Duplicate identifier from %s (most likely received from ourself)" % str(message.candidate))
                continue

            if __debug__: dprint("accepting dispersy-introduction-request from ", message.candidate)
            yield message

    def on_introduction_request(self, messages):
        def is_valid_candidate(message, candidate, introduced):
            if introduced == None:
                return True

            assert isinstance(introduced, WalkCandidate)
            assert self.is_valid_address(introduced.lan_address), [introduced.lan_address, self.lan_address]
            assert self.is_valid_address(introduced.wan_address), [introduced.wan_address, self.wan_address]

            if (message.payload.connection_type == u"symmetric-NAT" and
                introduced.connection_type == u"symmetric-NAT" and
                not candidate.wan_address[0] == introduced.wan_address[0]):
                # must not introduce two nodes that are behind a different symmetric NAT
                return False

            return True

        #
        # process the walker part of the request
        #
        community = messages[0].community
        meta_introduction_response = community.get_meta_message(u"dispersy-introduction-response")
        meta_puncture_request = community.get_meta_message(u"dispersy-puncture-request")
        responses = []
        requests = []
        now = time()

        for message in messages:
            candidate = self.get_walkcandidate(message, community)
            if not candidate:
                continue

            payload = message.payload
            message._candidate = candidate

            # apply vote to determine our WAN address
            self.wan_address_vote(payload.destination_address, candidate)

            # until we implement a proper 3-way handshake we are going to assume that the creator of
            # this message is associated to this candidate
            candidate.associate(community, message.authentication.member)

            # update sender candidate
            source_lan_address, source_wan_address = self._estimate_lan_and_wan_addresses(candidate.sock_addr, payload.source_lan_address, payload.source_wan_address)
            candidate.update(candidate.tunnel, source_lan_address, source_wan_address, payload.connection_type)
            candidate.stumble(community, now)

            self._filter_duplicate_candidate(candidate)
            if __debug__: dprint("received introduction request from ", candidate)

            if payload.advice:
                first_invalid_sock_addr = None
                for introduced in community.dispersy_yield_introduce_candidates(candidate):
                    if is_valid_candidate(message, candidate, introduced):
                        # found candidate, break
                        break

                    if first_invalid_sock_addr is None:
                        # introduced is not valid for this candidate,
                        # we will remember its sock_addr to ensure
                        # that we do not endlessly loop over the
                        # dispersy_yield_random_candidates
                        first_invalid_sock_addr = introduced.sock_addr

                    elif first_invalid_sock_addr == introduced.sock_addr:
                        # we cycled through all candidates in
                        # dispersy_yield_random_candidates and did not find
                        # any valid ones
                        introduced = None
                        break
            else:
                if __debug__: dprint("no candidates available to introduce")
                introduced = None

            if introduced:
                if __debug__: dprint("telling ", candidate, " that ", introduced, " exists ", type(community))

                # create introduction response
                responses.append(meta_introduction_response.impl(authentication=(community.my_member,), distribution=(community.global_time,), destination=(candidate,), payload=(candidate.get_destination_address(self._wan_address), self._lan_address, self._wan_address, introduced.lan_address, introduced.wan_address, self._connection_type, introduced.tunnel, payload.identifier)))

                # create puncture request
                requests.append(meta_puncture_request.impl(distribution=(community.global_time,), destination=(introduced,), payload=(source_lan_address, source_wan_address, payload.identifier)))

            else:
                if __debug__: dprint("responding to ", candidate, " without an introduction ", type(community))

                none = ("0.0.0.0", 0)
                responses.append(meta_introduction_response.impl(authentication=(community.my_member,), distribution=(community.global_time,), destination=(candidate,), payload=(candidate.get_destination_address(self._wan_address), self._lan_address, self._wan_address, none, none, self._connection_type, False, payload.identifier)))

        if responses:
            self._forward(responses)
        if requests:
            self._forward(requests)

        #
        # process the bloom filter part of the request
        #

        # obtain all available messages for this community
        meta_messages = [(meta.distribution.priority, -meta.distribution.synchronization_direction_value, meta) for meta in community.get_meta_messages() if isinstance(meta.distribution, SyncDistribution) and meta.distribution.priority > 32]
        meta_messages.sort(reverse = True)

        sub_selects = []
        for _, _, meta in meta_messages:
            sub_selects.append(u"""SELECT * FROM (SELECT sync.packet FROM sync
WHERE sync.meta_message = %d AND sync.undone = 0 AND sync.global_time BETWEEN ? AND ? AND (sync.global_time + ?) %% ? = 0
ORDER BY sync.global_time %s)"""%(meta.database_id, meta.distribution.synchronization_direction))

        sql = u"SELECT * FROM ("
        sql += " UNION ALL ".join(sub_selects)
        sql += ")"

        if __debug__: dprint(sql)

        for message in messages:
            payload = message.payload

            if payload.sync:
                # we limit the response by byte_limit bytes
                byte_limit = community.dispersy_sync_response_limit

                time_high = payload.time_high if payload.has_time_high else community.global_time

                # 07/05/12 Boudewijn: for an unknown reason values larger than 2^63-1 cause
                # overflow exceptions in the sqlite3 wrapper
                time_low = min(payload.time_low, 2**63-1)
                time_high = min(time_high, 2**63-1)

                offset = long(payload.offset)
                modulo = long(payload.modulo)

                packets = []
                generator = ((str(packet),) for packet, in self._database.execute(sql, (time_low, long(time_high), offset, modulo) * len(sub_selects)))

                for packet, in payload.bloom_filter.not_filter(generator):
                    if __debug__:dprint("found missing (", len(packet), " bytes) ", sha1(packet).digest().encode("HEX"), " for ", message.candidate)

                    packets.append(packet)
                    byte_limit -= len(packet)
                    if byte_limit <= 0:
                        if __debug__:
                            dprint("bandwidth throttle")
                        break

                if packets:
                    if __debug__:
                        dprint("syncing ", len(packets), " packets (", sum(len(packet) for packet in packets), " bytes) over [", time_low, ":", time_high, "] selecting (%", message.payload.modulo, "+", message.payload.offset, ") to " , message.candidate)
                    self._statistics.dict_inc(self._statistics.outgoing, u"-sync-", len(packets))
                    self._endpoint.send([message.candidate], packets)

    def check_introduction_response(self, messages):
        for message in messages:
            if not self._request_cache.has(message.payload.identifier, IntroductionRequestCache):
                yield DropMessage(message, "invalid response identifier")
                continue

            # check introduced LAN address, if given
            if not message.payload.lan_introduction_address == ("0.0.0.0", 0):
                if not self.is_valid_address(message.payload.lan_introduction_address):
                    yield DropMessage(message, "invalid LAN introduction address [is_valid_address]")
                    continue

            # check introduced WAN address, if given
            if not message.payload.wan_introduction_address == ("0.0.0.0", 0):
                if not self.is_valid_address(message.payload.wan_introduction_address):
                    yield DropMessage(message, "invalid WAN introduction address [is_valid_address]")
                    continue

                if message.payload.wan_introduction_address == self._wan_address:
                    yield DropMessage(message, "invalid WAN introduction address [introduced to myself]")
                    continue

                #if WAN ip-addresses match, check if the LAN address is not the same
                if message.payload.wan_introduction_address[0] == self._wan_address[0] and message.payload.lan_introduction_address == self._lan_address:
                    yield DropMessage(message, "invalid LAN introduction address [introduced to myself]")
                    continue

            # if we do not know the WAN address, make sure that the LAN address is not the same
            elif not message.payload.lan_introduction_address == ("0.0.0.0", 0):
                if message.payload.lan_introduction_address == self._lan_address:
                    yield DropMessage(message, "invalid LAN introduction address [introduced to myself]")
                    continue

            yield message

    def on_introduction_response(self, messages):
        community = messages[0].community
        now = time()

        for message in messages:
            payload = message.payload

            # modify either the senders LAN or WAN address based on how we perceive that node
            source_lan_address, source_wan_address = self._estimate_lan_and_wan_addresses(message.candidate.sock_addr, payload.source_lan_address, payload.source_wan_address)

            if isinstance(message.candidate, WalkCandidate):
                candidate = message.candidate
                candidate.update(candidate.tunnel, source_lan_address, source_wan_address, payload.connection_type)
            else:
                candidate = community.create_candidate(message.candidate.sock_addr, message.candidate.tunnel, source_lan_address, source_wan_address, payload.connection_type)

            # until we implement a proper 3-way handshake we are going to assume that the creator of
            # this message is associated to this candidate
            candidate.associate(community, message.authentication.member)
            candidate.walk_response(community)
            self._filter_duplicate_candidate(candidate)
            if __debug__: dprint("introduction response from ", candidate)

            # apply vote to determine our WAN address
            self.wan_address_vote(payload.destination_address, candidate)

            # increment statistics only the first time
            self._statistics.walk_success += 1
            if isinstance(candidate, BootstrapCandidate):
                self._statistics.walk_bootstrap_success += 1

            # get cache object linked to this request and stop timeout from occurring
            cache = self._request_cache.pop(payload.identifier, IntroductionRequestCache)

            # handle the introduction
            lan_introduction_address = payload.lan_introduction_address
            wan_introduction_address = payload.wan_introduction_address
            if not (lan_introduction_address == ("0.0.0.0", 0) or wan_introduction_address == ("0.0.0.0", 0) or
                    lan_introduction_address in self._bootstrap_candidates or wan_introduction_address in self._bootstrap_candidates):
                assert self.is_valid_address(lan_introduction_address), lan_introduction_address
                assert self.is_valid_address(wan_introduction_address), wan_introduction_address

                # get or create the introduced candidate
                sock_introduction_addr = lan_introduction_address if wan_introduction_address[0] == self._wan_address[0] else wan_introduction_address
                candidate = self.get_candidate(sock_introduction_addr, replace=False, lan_address=lan_introduction_address)
                if candidate is None:
                    # create candidate but set its state to inactive to ensure that it will not be
                    # used.  note that we call candidate.intro to allow the candidate to be returned
                    # by yield_walk_candidates and yield_candidates
                    candidate = community.create_candidate(sock_introduction_addr, payload.tunnel, lan_introduction_address, wan_introduction_address, u"unknown")
                    candidate.inactive(community, now)

                # reset the 'I have been introduced' timer
                candidate.intro(community, now)
                self._filter_duplicate_candidate(candidate)
                if __debug__: dprint("received introduction to ", candidate)

                cache.response_candidate = candidate

                # TEMP: see which peers we get returned by the trackers
                if self._statistics.bootstrap_candidates != None and isinstance(message.candidate, BootstrapCandidate):
                    self._statistics.bootstrap_candidates[candidate.sock_addr] = self._statistics.bootstrap_candidates.get(candidate.sock_addr, 0) + 1

            elif self._statistics.bootstrap_candidates != None and isinstance(message.candidate, BootstrapCandidate):
                    self._statistics.bootstrap_candidates["none"] = self._statistics.bootstrap_candidates.get("none", 0) + 1

    def check_puncture_request(self, messages):
        for message in messages:
            if message.payload.lan_walker_address == message.candidate.sock_addr:
                yield DropMessage(message, "invalid LAN walker address [puncture herself]")
                continue

            if message.payload.wan_walker_address == message.candidate.sock_addr:
                yield DropMessage(message, "invalid WAN walker address [puncture herself]")
                continue

            if not self.is_valid_address(message.payload.lan_walker_address):
                yield DropMessage(message, "invalid LAN walker address [is_valid_address]")
                continue

            if not self.is_valid_address(message.payload.wan_walker_address):
                yield DropMessage(message, "invalid WAN walker address [is_valid_address]")
                continue

            if message.payload.wan_walker_address == self._wan_address:
                yield DropMessage(message, "invalid WAN walker address [puncture myself]")
                continue

            if message.payload.wan_walker_address[0] == self._wan_address[0] and message.payload.lan_walker_address == self._lan_address:
                yield DropMessage(message, "invalid LAN walker address [puncture myself]")
                continue

            yield message

    def on_puncture_request(self, messages):
        community = messages[0].community
        meta_puncture = community.get_meta_message(u"dispersy-puncture")
        punctures = []
        for message in messages:
            lan_walker_address = message.payload.lan_walker_address
            wan_walker_address = message.payload.wan_walker_address
            assert self.is_valid_address(lan_walker_address), lan_walker_address
            assert self.is_valid_address(wan_walker_address), wan_walker_address

            # we are asked to send a message to a -possibly- unknown peer get the actual candidate
            # or create a dummy candidate
            sock_addr = lan_walker_address if wan_walker_address[0] == self._wan_address[0] else wan_walker_address
            candidate = self.get_candidate(sock_addr, replace=False, lan_address=lan_walker_address)
            if candidate is None:
                # assume that tunnel is disabled
                tunnel = False
                candidate = Candidate(sock_addr, tunnel)

            punctures.append(meta_puncture.impl(authentication=(community.my_member,), distribution=(community.global_time,), destination=(candidate,), payload=(self._lan_address, self._wan_address, message.payload.identifier)))
            if __debug__: dprint(message.candidate, " asked us to send a puncture to ", candidate)

        self._forward(punctures)

    def check_puncture(self, messages):
        for message in messages:
            if not self._request_cache.has(message.payload.identifier, IntroductionRequestCache):
                yield DropMessage(message, "invalid response identifier")
                continue

            yield message

    def on_puncture(self, messages):
        community = messages[0].community
        now = time()

        for message in messages:
            # get cache object linked to this request but does NOT stop timeout from occurring
            cache = self._request_cache.get(message.payload.identifier, IntroductionRequestCache)

            # when the sender is behind a symmetric NAT and we are not, we will not be able to get
            # through using the port that the helper node gave us (symmetric NAT will give a
            # different port for each destination address).

            # we can match this source address (message.candidate.sock_addr) to the candidate and
            # modify the LAN or WAN address that has been proposed.
            sock_addr = message.candidate.sock_addr
            lan_address, wan_address = self._estimate_lan_and_wan_addresses(sock_addr, message.payload.source_lan_address, message.payload.source_wan_address)

            if not (lan_address == ("0.0.0.0", 0) or wan_address == ("0.0.0.0", 0)):
                assert self.is_valid_address(lan_address), lan_address
                assert self.is_valid_address(wan_address), wan_address

                # get or create the introduced candidate
                candidate = self.get_candidate(sock_addr, replace=True, lan_address=lan_address)
                if candidate is None:
                    # create candidate but set its state to inactive to ensure that it will not be
                    # used.  note that we call candidate.intro to allow the candidate to be returned
                    # by yield_walk_candidates
                    candidate = community.create_candidate(sock_addr, message.candidate.tunnel, lan_address, wan_address, u"unknown")
                    candidate.inactive(community, now)

                else:
                    # update candidate
                    candidate.update(message.candidate.tunnel, lan_address, wan_address, u"unknown")

                # reset the 'I have been introduced' timer
                candidate.intro(community, now)
                if __debug__: dprint("received introduction to ", candidate)

                cache.puncture_candidate = candidate

    def store_update_forward(self, messages, store, update, forward):
        """
        Usually we need to do three things when we have a valid messages: (1) store it in our local
        database, (2) process the message locally by calling the handle_callback method, and (3)
        forward the message to other nodes in the community.  This method is a shorthand for doing
        those three tasks.

        To reduce the disk activity, namely syncing the database to disk, we will perform the
        database commit not after the (1) store operation but after the (2) update operation.  This
        will ensure that any database changes from handling the message are also synced to disk.  It
        is important to note that the sync will occur before the (3) forward operation to ensure
        that no remote nodes will obtain data that we have not safely synced ourselves.

        For performance reasons messages are processed in batches, where each batch contains only
        messages from the same community and the same meta message instance.  This method, or more
        specifically the methods that handle the actual storage, updating, and forwarding, assume
        this clustering.

        @param messages: A list with the messages that need to be stored, updated, and forwarded.
         All messages need to be from the same community and meta message instance.
        @type messages: [Message.Implementation]

        @param store: When True the messages are stored (as defined by their message distribution
         policy) in the local dispersy database.  This parameter should (almost always) be True, its
         inclusion is mostly to allow certain debugging scenarios.
        @type store: bool

        @param update: When True the messages are passed to their handle_callback methods.  This
         parameter should (almost always) be True, its inclusion is mostly to allow certain
         debugging scenarios.
        @type update: bool

        @param forward: When True the messages are forwarded (as defined by their message
         destination policy) to other nodes in the community.  This parameter should (almost always)
         be True, its inclusion is mostly to allow certain debugging scenarios.
        @type store: bool
        """
        assert isinstance(messages, list)
        assert len(messages) > 0
        assert all(isinstance(message, Message.Implementation) for message in messages)
        assert all(message.community == messages[0].community for message in messages)
        assert all(message.meta == messages[0].meta for message in messages)
        assert isinstance(store, bool)
        assert isinstance(update, bool)
        assert isinstance(forward, bool)

        if __debug__: dprint(len(messages), " ", messages[0].name, " messages (", store, " ", update, " ", forward, ")")

        store = store and isinstance(messages[0].meta.distribution, SyncDistribution)
        if store:
            self._store(messages)

        if update:
            if __debug__:
                begin = time()
            try:
                messages[0].handle_callback(messages)
            except (SystemExit, KeyboardInterrupt, GeneratorExit, AssertionError):
                raise
            except:
                dprint("exception during handle_callback for ", messages[0].name, exception=True, level="error")
                return False
            if __debug__:
                end = time()
                #TODO: DPRINT fix this dprint statement
                #level = "warning" if (end - begin) > 1.0 else "normal"
                #dprint("handler for ", messages[0].name, " took ", end - begin, " seconds", level=level)

        # 07/10/11 Boudewijn: we will only commit if it the message was create by our self.
        # Otherwise we can safely skip the commit overhead, since, if a crash occurs, we will be
        # able to regain the data eventually
        if store:
            my_messages = sum(message.authentication.member == message.community.my_member for message in messages)
            if my_messages:
                if __debug__: dprint("commit user generated message")
                self._database.commit()

                self._statistics.created_count += my_messages
                self._statistics.dict_inc(self._statistics.created, messages[0].meta.name, my_messages)

        if forward:
            return self._forward(messages)

        return True

    def _forward(self, messages):
        """
        Queue a sequence of messages to be sent to other members.

        First all messages that use the SyncDistribution policy are stored to the database to allow
        them to propagate when a dispersy-sync message is received.

        Second all messages are sent depending on their destination policy:

         - CandidateDestination causes a message to be sent to the addresses in
           message.destination.candidates.

         - MemberDestination causes a message to be sent to the address associated to the member in
           message.destination.members.

         - CommunityDestination causes a message to be sent to one or more addresses to be picked
           from the database candidate table.

        @param messages: A sequence with one or more messages.
        @type messages: [Message.Implementation]
        """
        assert isinstance(messages, (tuple, list))
        assert len(messages) > 0
        assert all(isinstance(message, Message.Implementation) for message in messages)
        assert all(message.community == messages[0].community for message in messages)
        assert all(message.meta == messages[0].meta for message in messages)

        result = False
        meta = messages[0].meta
        if isinstance(meta.destination, CommunityDestination):
            # CommunityDestination.node_count is allowed to be zero
            if meta.destination.node_count > 0:
                result = all(self._send(list(islice(meta.community.dispersy_yield_random_candidates(), meta.destination.node_count)), [message]) for message in messages)

        elif isinstance(meta.destination, CandidateDestination):
            # CandidateDestination.candidates may be empty
            result = all(self._send(message.destination.candidates, [message]) for message in messages)

        elif isinstance(meta.destination, MemberDestination):
            # MemberDestination.candidates may be empty
            result = all(self._send([candidate
                                            for candidate
                                            in self._candidates.itervalues()
                                            if any(candidate.is_associated(message.community, member)
                                                   for member
                                                   in message.destination.members)],
                                           [message])
                       for message
                       in messages)

        else:
            raise NotImplementedError(meta.destination)

        if __debug__ and not result:
            candidates = list(islice(meta.community.dispersy_yield_random_candidates(), meta.destination.node_count))
            dprint("_forward failed, did not send %d %s messages destinationtype %s nr candidates %d"%(len(messages), meta.name, type(meta.destination), len(candidates)), level="warning")
        return result

    def _send(self, candidates, messages, debug = False):
        """
        Send a list of messages to a list of candidates. If no candidates are specified or endpoint reported
        a failure this method will return False.

        @param candidates: A sequence with one or more candidates.
        @type candidates: [Candidate]

        @param messages: A sequence with one or more messages.
        @type messages: [Message.Implementation]
        """
        assert isinstance(candidates, (tuple, list, set)), type(candidates)
        # 04/03/13 boudewijn: CANDIDATES should contain candidates, never None
        # candidates = [candidate for candidate in candidates if candidate]
        assert all(isinstance(candidate, Candidate) for candidate in candidates)
        assert isinstance(messages, (tuple, list))
        assert len(messages) > 0
        assert all(isinstance(message, Message.Implementation) for message in messages)

        messages_send = False
        if len(candidates) and len(messages):
            packets = [message.packet for message in messages]
            messages_send = self._endpoint.send(candidates, packets)

        if messages_send:
            for message in messages:
                self._statistics.dict_inc(self._statistics.outgoing, message.meta.name, len(candidates))

        return messages_send

    def declare_malicious_member(self, member, packets):
        """
        Provide one or more signed messages that prove that the creator is malicious.

        The messages are stored separately as proof that MEMBER is malicious, furthermore, all other
        messages that MEMBER created are removed from the dispersy database (limited to one
        community) to prevent further spreading of its data.

        Furthermore, whenever data is received that is signed by a malicious member, the incoming
        data is ignored and the proof is given to the sender to allow her to prevent her from
        forwarding any more data.

        Finally, the community is notified.  The community can choose what to do, however, it is
        important to note that messages from the malicious member are no longer propagated.  Hence,
        unless all traces from the malicious member are removed, no global consensus can ever be
        achieved.

        @param member: The malicious member.
        @type member: Member

        @param packets: One or more packets proving that the member is malicious.  All packets must
         be associated to the same community.
        @type packets: [Packet]
        """
        if __debug__:
            assert isinstance(member, Member)
            assert not member.must_blacklist, "must not already be blacklisted"
            assert isinstance(packets, list)
            assert len(packets) > 0
            assert all(isinstance(packet, Packet) for packet in packets)
            assert all(packet.meta == packets[0].meta for packet in packets)

        if __debug__: dprint("proof based on ", len(packets), " packets")

        # notify the community
        community = packets[0].community
        community.dispersy_malicious_member_detected(member, packets)

        # set the member blacklisted tag
        member.must_blacklist = True

        # store the proof
        self._database.executemany(u"INSERT INTO malicious_proof (community, member, packet) VALUES (?, ?, ?)",
                                   ((community.database_id, member.database_id, buffer(packet.packet)) for packet in packets))

        # remove all messages created by the malicious member
        self._database.execute(u"DELETE FROM sync WHERE community = ? AND member = ?",
                               (community.database_id, member.database_id))

        # TODO: if we have a address for the malicious member, we can also remove her from the
        # candidate table

    def send_malicious_proof(self, community, member, candidate):
        """
        If we have proof that MEMBER is malicious in COMMUNITY, usually in the form of one or more
        signed messages, then send this proof to CANDIDATE.

        @param community: The community where member was malicious.
        @type community: Community

        @param member: The malicious member.
        @type member: Member

        @param candidate: The address where we want the proof to be send.
        @type candidate: Candidate
        """
        if __debug__:
            from .community import Community
            assert isinstance(community, Community)
            assert isinstance(member, Member)
            assert member.must_blacklist, "must be blacklisted"
            assert isinstance(candidate, Candidate)

        packets = [str(packet) for packet, in self._database.execute(u"SELECT packet FROM malicious_proof WHERE community = ? AND member = ?",
                                                                     (community.database_id, member.database_id))]
        if __debug__: dprint("found ", len(packets), " malicious proof packets, sending to ", candidate)

        if packets:
            self._statistics.dict_inc(self._statistics.outgoing, u"-malicious-proof", len(packets))
            self._endpoint.send([candidate], packets)

    def create_missing_message(self, community, candidate, member, global_time, response_func=None, response_args=(), timeout=10.0):
        # ensure that the identifier is 'triggered' somewhere, i.e. using
        # handle_missing_messages(messages, MissingMessageCache)

        sendRequest = False

        identifier = MissingMessageCache.properties_to_identifier(community, member, global_time)
        cache = self._request_cache.get(identifier, MissingMessageCache)
        if not cache:
            if __debug__: dprint(identifier)
            cache = MissingMessageCache(timeout)
            self._request_cache.set(identifier, cache)

            meta = community.get_meta_message(u"dispersy-missing-message")
            request = meta.impl(distribution=(community.global_time,), destination=(candidate,), payload=(member, [global_time]))
            self._forward([request])

            sendRequest = True

        if response_func:
            cache.callbacks.append((response_func, response_args))

        return sendRequest

    def on_missing_message(self, messages):
        responses = [] # (candidate, packet) tuples
        for message in messages:
            candidate = message.candidate
            community_database_id = message.community.database_id
            member_database_id = message.payload.member.database_id
            for global_time in message.payload.global_times:
                try:
                    packet, = self._database.execute(u"SELECT packet FROM sync WHERE community = ? AND member = ? AND global_time = ?",
                                                     (community_database_id, member_database_id, global_time)).next()
                except StopIteration:
                    pass
                else:
                    responses.append((candidate, str(packet)))

        for candidate, responses in groupby(responses, key=lambda tup: tup[0]):
            # responses is an iterator, for __debug__ we need a list
            responses = list(responses)
            self._statistics.dict_inc(self._statistics.outgoing, u"-missing-message", len(responses))
            self._endpoint.send([candidate], [packet for _, packet in responses])

    def create_missing_last_message(self, community, candidate, member, message, count_, response_func=None, response_args=(), timeout=10.0):
        if __debug__:
            from .community import Community
            assert isinstance(community, Community)
            assert isinstance(candidate, Candidate)
            assert isinstance(member, Member)
            assert isinstance(message, Message)
            assert isinstance(count_, int)
            assert response_func is None or callable(response_func)
            assert isinstance(response_args, tuple)
            assert isinstance(timeout, float)
            assert timeout > 0.0

        sendRequest = False

        identifier = MissingLastMessageCache.properties_to_identifier(community, member, message)
        cache = self._request_cache.get(identifier, MissingLastMessageCache)
        if not cache:
            cache = MissingLastMessageCache(timeout)
            self._request_cache.set(identifier, cache)

            meta = community.get_meta_message(u"dispersy-missing-last-message")
            request = meta.impl(distribution=(community.global_time,), destination=(candidate,), payload=(member, message, count_))
            self._forward([request])
            sendRequest = True

        cache.callbacks.append((response_func, response_args))
        return sendRequest

    def on_missing_last_message(self, messages):
        for message in messages:
            payload = message.payload
            packets = [str(packet) for packet, in list(self._database.execute(u"SELECT packet FROM sync WHERE community = ? AND member = ? AND meta_message = ? ORDER BY global_time DESC LIMIT ?",
                                                                              (message.community.database_id, payload.member.database_id, payload.message.database_id, payload.count)))]
            self._statistics.dict_inc(self._statistics.outgoing, u"-missing-last-message", len(packets))
            self._endpoint.send([message.candidate], packets)

    def is_valid_address(self, address):
        """
        Returns True when ADDRESS is valid.

        ADDRESS must be supplied as a (HOST string, PORT integer) tuple.

        An address is valid when it meets the following criteria:
        - HOST must be non empty
        - HOST must be non '0.0.0.0'
        - PORT must be > 0
        - HOST must be 'A.B.C.D' where A, B, and C are numbers higher or equal to 0 and lower or
          equal to 255.  And where D is higher than 0 and lower than 255
        """
        assert isinstance(address, tuple), type(address)
        assert len(address) == 2, len(address)
        assert isinstance(address[0], str), type(address[0])
        assert isinstance(address[1], int), type(address[1])

        if address[0] == "":
            return False

        if address[0] == "0.0.0.0":
            return False

        if address[1] <= 0:
            return False

        try:
            binary = inet_aton(address[0])
        except socket_error:
            return False

        # ending with .0
#Niels: is now allowed, subnet mask magic call actually allow for this
#        if binary[3] == "\x00":
#            return False

        # ending with .255
        if binary[3] == "\xff":
            return False

        return True

    def create_identity(self, community, sign_with_master=False, store=True, update=True):
        """
        Create a dispersy-identity message for self.my_member.

        The dispersy-identity message contains the public key of a community member.  In the future
        other data can be included in this message, however, it must consist of data that does not
        change over time as this message is only transferred on demand, and not during the sync
        phase.

        @param community: The community for wich the dispersy-identity message will be created.
        @type community: Community

        @param store: When True the messages are stored (as defined by their message distribution
         policy) in the local dispersy database.  This parameter should (almost always) be True, its
         inclusion is mostly to allow certain debugging scenarios.
        @type store: bool
        """
        if __debug__:
            from .community import Community
        assert isinstance(community, Community)
        assert isinstance(store, bool)
        meta = community.get_meta_message(u"dispersy-identity")

        # 13/03/12 Boudewijn: currently create_identity is either called when joining or creating a
        # community.  when creating a community self._global_time should be 1, since the master
        # member dispersy-identity message has just been created.  when joining a community
        # self._global time should be 0, since no messages have been either received or created.
        #
        # as a security feature we force that the global time on dispersy-identity messages are
        # always 2 or higher (except for master members who should get global time 1)
        global_time = community.claim_global_time()
        while global_time < 2:
            global_time = community.claim_global_time()

        message = meta.impl(authentication=(community.master_member if sign_with_master else community.my_member,),
                            distribution=(global_time,))
        self.store_update_forward([message], store, update, False)
        return message

    def on_identity(self, messages):
        """
        We received a dispersy-identity message.
        """
        for message in messages:
            # get cache object linked to this request and stop timeout from occurring
            identifier = MissingMemberCache.message_to_identifier(message)
            cache = self._request_cache.pop(identifier, MissingMemberCache)
            if cache:
                for func, args in cache.callbacks:
                    func(message, *args)

    def create_missing_identity(self, community, candidate, dummy_member, response_func=None, response_args=(), timeout=4.5, forward=True):
        """
        Create a dispersy-missing-identity message.

        To verify a message signature we need the corresponding public key from the member who made
        the signature.  When we are missing a public key, we can request a dispersy-identity message
        which contains this public key.

        # @return True if actual request is made
        """
        if __debug__:
            from .community import Community
            assert isinstance(community, Community)
            assert isinstance(candidate, Candidate)
            assert isinstance(dummy_member, DummyMember)
            assert response_func is None or callable(response_func)
            assert isinstance(response_args, tuple)
            assert isinstance(timeout, float)
            assert isinstance(forward, bool)

        sendRequest = False

        identifier = MissingMemberCache.properties_to_identifier(community, dummy_member)
        cache = self._request_cache.get(identifier, MissingMemberCache)
        if not cache:
            cache = MissingMemberCache(timeout)
            self._request_cache.set(identifier, cache)

            if __debug__: dprint(candidate, " sending missing-identity ", dummy_member.mid.encode("HEX"))
            meta = community.get_meta_message(u"dispersy-missing-identity")
            request = meta.impl(distribution=(community.global_time,), destination=(candidate,), payload=(dummy_member.mid,))
            self._forward([request])

            sendRequest = True

        cache.callbacks.append((response_func, response_args))
        return sendRequest

    def on_missing_identity(self, messages):
        """
        We received dispersy-missing-identity messages.

        The message contains the mid of a member.  The sender would like to obtain one or more
        associated dispersy-identity messages.

        @see: create_identity_request

        @param messages: The dispersy-identity message.
        @type messages: [Message.Implementation]
        """
        meta = messages[0].community.get_meta_message(u"dispersy-identity")
        for message in messages:
            # we are assuming that no more than 10 members have the same sha1 digest.
            sql = u"SELECT packet FROM sync JOIN member ON member.id = sync.member WHERE sync.community = ? AND sync.meta_message = ? AND member.mid = ? LIMIT 10"
            packets = [str(packet) for packet, in self._database.execute(sql, (message.community.database_id, meta.database_id, buffer(message.payload.mid)))]
            if packets:
                if __debug__:
                    dprint("responding with ", len(packets), " identity messages")
                self._statistics.dict_inc(self._statistics.outgoing, u"-dispersy-identity", len(packets))
                self._endpoint.send([message.candidate], packets)

            else:
                assert not message.payload.mid == message.community.my_member.mid, "we should always have our own dispersy-identity"
                if __debug__: dprint("could not find any missing members.  no response is sent [", message.payload.mid.encode("HEX"), ", mid:", message.community.my_member.mid.encode("HEX"), ", cid:", message.community.cid.encode("HEX"), "]", level="warning")

    def create_signature_request(self, community, message, response_func, response_args=(), timeout=10.0, forward=True):
        """
        Create a dispersy-signature-request message.

        The dispersy-signature-request message contains a sub-message that is to be signed by
        another member.  The sub-message must use the DoubleMemberAuthentication policy in order to
        store the two members and their signatures.

        If the other member decides to add their signature she will sent back a
        dispersy-signature-response message.  This message contains a (possibly) modified version of
        the sub-message.

        Receiving the dispersy-signed-response message results in a call to RESPONSE_FUNC.  The
        first parameter for this call is the SignatureRequestCache instance returned by
        create_signature_request, the second parameter is the proposed message that was sent back,
        the third parameter is a boolean indicating weather MESSAGE was modified.

        RESPONSE_FUNC must return a boolean value indicating weather the proposed message (the
        second parameter) is accepted.  Once we accept all signature responses we will add our own
        signature and the last proposed message is stored, updated, and forwarded.

        If not all members sent a reply withing timeout seconds, one final call to response_func is
        made with the second parameter set to None.

        @param community: The community for wich the dispersy-signature-request message will be
         created.
        @type community: Community

        @param message: The message that needs the signature.
        @type message: Message.Implementation

        @param response_func: The method that is called when a signature or a timeout is received.
        @type response_func: callable method

        @param response_args: Optional arguments added when calling response_func.
        @type response_args: tuple

        @param timeout: How long before a timeout is generated.
        @type timeout: float

        @param forward: When True the messages are forwarded (as defined by their message
         destination policy) to other nodes in the community.  This parameter should (almost always)
         be True, its inclusion is mostly to allow certain debugging scenarios.
        @type store: bool
        """
        if __debug__:
            from .community import Community
        assert isinstance(community, Community)
        assert isinstance(message, Message.Implementation)
        assert isinstance(message.authentication, DoubleMemberAuthentication.Implementation)
        assert hasattr(response_func, "__call__")
        assert isinstance(response_args, tuple)
        assert isinstance(timeout, float)
        assert isinstance(forward, bool)

        # the members that need to sign
        members = [member for signature, member in message.authentication.signed_members if not (signature or member.private_key)]

        # temporary cache object
        cache = SignatureRequestCache(members, response_func, response_args, timeout)
        identifier = self._request_cache.claim(cache)

        # the dispersy-signature-request message that will hold the
        # message that should obtain more signatures
        meta = community.get_meta_message(u"dispersy-signature-request")
        cache.request = meta.impl(distribution=(community.global_time,),
                                  destination=tuple(members),
                                  payload=(identifier, message))

        if __debug__: dprint("asking ", ", ".join(member.mid.encode("HEX") for member in members))
        self._forward([cache.request])
        return cache

    def check_signature_request(self, messages):
        assert isinstance(messages[0].meta.authentication, NoAuthentication)
        for message in messages:
            # we can not timeline.check this message because it uses the NoAuthentication policy

            # submsg contains the double signed message (that currently contains -no- signatures)
            submsg = message.payload.message

            has_private_member = False
            try:
                for is_signed, member in submsg.authentication.signed_members:
                    # security: do NOT allow to accidentally sign with master member.
                    if member == message.community.master_member:
                        raise DropMessage(message, "You may never ask for a master member signature")

                    # is this signature missing, and could we provide it
                    if not is_signed and member.private_key:
                        has_private_member = True
                        break
            except DropMessage, exception:
                yield exception
                continue

            # we must be one of the members that needs to sign
            if not has_private_member:
                yield DropMessage(message, "Nothing to sign")
                continue

            # we can not timeline.check the submessage because it uses the DoubleMemberAuthentication policy
            # # the message that we are signing must be valid according to our timeline
            # # if not message.community.timeline.check(submsg):
            # #     raise DropMessage("Does not fit timeline")

            # allow message
            yield message

    def on_signature_request(self, messages):
        """
        We received a dispersy-signature-request message.

        This message contains a sub-message (message.payload.message) that the message creator would
        like to have us sign.  We can choose for ourselves if we want to add our signature to the
        sub-message or not.

        Once we have determined that we could provide a signature and that the sub-message is valid,
        from a timeline perspective, we will ask the community to say yes or no to adding our
        signature.  This question is done by calling the
        sub-message.authentication.allow_signature_func method.

        We will only add our signature if the allow_signature_func method returns the same, or a
        modified sub-message.  If so, a dispersy-signature-response message is send to the creator
        of the message, the first one in the authentication list.

        If we can add multiple signatures, i.e. we have the private keys for both the message
        creator and the second member, the allow_signature_func is called only once but multiple
        signatures will be appended.

        @see: create_signature_request

        @param messages: The dispersy-signature-request messages.
        @type messages: [Message.Implementation]
        """
        meta = messages[0].community.get_meta_message(u"dispersy-signature-response")
        responses = []
        for message in messages:
            assert isinstance(message, Message.Implementation), type(message)
            assert isinstance(message.payload.message, Message.Implementation), type(message.payload.message)
            assert isinstance(message.payload.message.authentication, DoubleMemberAuthentication.Implementation), type(message.payload.message.authentication)

            # the community must allow this signature
            submsg = message.payload.message.authentication.allow_signature_func(message.payload.message)
            if submsg:
                responses.append(meta.impl(distribution=(message.community.global_time,),
                                           destination=(message.candidate,),
                                           payload=(message.payload.identifier, submsg)))

        if responses:
            self._forward(responses)

    def check_signature_response(self, messages):
        unique = set()

        for message in messages:
            if message.payload.identifier in unique:
                yield DropMessage(message, "duplicate identifier in batch")
                continue

            cache = self._request_cache.get(message.payload.identifier, SignatureRequestCache)
            if not cache:
                yield DropMessage(message, "invalid response identifier")
                continue

            old_submsg = cache.request.payload.message
            new_submsg = message.payload.message

            if not old_submsg.meta == new_submsg.meta:
                yield DropMessage(message, "meta message may not change")
                continue

            if not old_submsg.authentication.member == new_submsg.authentication.member:
                yield DropMessage(message, "first member may not change")
                continue

            if not old_submsg.distribution.global_time == new_submsg.distribution.global_time:
                yield DropMessage(message, "global time may not change")
                continue

            unique.add(message.payload.identifier)
            yield message

    def on_signature_response(self, messages):
        """
        Handle one or more dispersy-signature-response messages.

        We sent out a dispersy-signature-request, through the create_signature_request method, and
        have now received a dispersy-signature-response in reply.  If the signature is valid, we
        will call response_func with sub-message, where sub-message is the message parameter given
        to the create_signature_request method.

        Note that response_func is also called when the sub-message does not yet contain all the
        signatures.  This can be checked using sub-message.authentication.is_signed.
        """
        for message in messages:
            # get cache object linked to this request and stop timeout from occurring
            cache = self._request_cache.pop(message.payload.identifier, SignatureRequestCache)

            old_submsg = cache.request.payload.message
            new_submsg = message.payload.message
            if __debug__: dprint("response ", new_submsg)

            old_body = old_submsg.packet[:len(old_submsg.packet) - sum([member.signature_length for member in old_submsg.authentication.members])]
            new_body = new_submsg.packet[:len(new_submsg.packet) - sum([member.signature_length for member in new_submsg.authentication.members])]

            result = cache.response_func(cache, new_submsg, old_body != new_body, *cache.response_args)
            assert isinstance(result, bool), "RESPONSE_FUNC must return a boolean value!  True to accept the proposed message, False to reject %s %s"%(type(cache), str(cache.response_func))
            if result:
                # add our own signatures and we can handle the message
                for signature, member in new_submsg.authentication.signed_members:
                    if not signature and member.private_key:
                        new_submsg.authentication.set_signature(member, member.sign(new_body))

                assert new_submsg.authentication.is_signed
                self.store_update_forward([new_submsg], True, True, True)

    def create_missing_sequence(self, community, candidate, member, message, missing_low, missing_high, response_func=None, response_args=(), timeout=10.0):
        # ensure that the identifier is 'triggered' somewhere, i.e. using
        # handle_missing_messages(messages, MissingSequenceCache)

        sendRequest = False

        # the MissingSequenceCache allows us to match the missing_high to the response_func
        identifier = MissingSequenceCache.properties_to_identifier(community, member, message, missing_high)
        cache = self._request_cache.get(identifier, MissingSequenceCache)
        if not cache:
            cache = MissingSequenceCache(timeout)
            self._request_cache.set(identifier, cache)

        if response_func:
            cache.callbacks.append((response_func, response_args))

        # the MissingSequenceOverviewCache ensures that we do not request duplicate ranges
        identifier = MissingSequenceOverviewCache.properties_to_identifier(community, member, message)
        overview = self._request_cache.get(identifier, MissingSequenceOverviewCache)
        if not overview:
            overview = MissingSequenceOverviewCache(timeout)
            self._request_cache.set(identifier, overview)

        if overview.missing_high == 0 or missing_high > overview.missing_high:
            missing_low = max(overview.missing_high, missing_low)
            overview.missing_high = missing_high

            if __debug__: dprint(candidate, " sending missing-sequence ", member.mid.encode("HEX"), " ", message.name, " [", missing_low, ":", missing_high, "]")
            meta = community.get_meta_message(u"dispersy-missing-sequence")
            request = meta.impl(distribution=(community.global_time,), destination=(candidate,), payload=(member, message, missing_low, missing_high))
            self._forward([request])

            sendRequest = True

        return sendRequest

    def on_missing_sequence(self, messages):
        """
        We received a dispersy-missing-sequence message.

        The message contains a member and a range of sequence numbers.  We will send the messages,
        up to a certain limit, in this range back to the sender.

        To limit the amount of bandwidth used we will not sent back more data after a certain amount
        has been sent.  This magic number is subject to change.

        Sometimes peers will request overlapping sequence numbers.  Only unique messages will be
        given back (per batch).  Also, if multiple sequence number ranges are requested, these
        ranges are translated into one large range, and all containing sequence numbers are given
        back.

        @param messages: dispersy-missing-sequence messages.
        @type messages: [Message.Implementation]
        """
        community = messages[0].community
        sources = defaultdict(lambda: defaultdict(set))

        if __debug__: dprint("received ", len(messages), " missing-sequence message for community ", community.database_id)

        # we know that there are buggy clients out there that give numerous overlapping requests.
        # we will filter these to perform as few queries on the database as possible
        for message in messages:
            member_id = message.payload.member.database_id
            message_id = message.payload.message.database_id
            if __debug__:
                dprint(message.candidate, " requests member:", member_id, " message_id:", message_id, " range:[", message.payload.missing_low, ":", message.payload.missing_high, "]")
                for sequence in xrange(message.payload.missing_low, message.payload.missing_high + 1):
                    # if (member_id, message_id, sequence) in numbers:
                    if sequence in sources[message.candidate][(member_id, message_id)]:
                        dprint("ignoring duplicate request for ", member_id, ":", message_id, ":", sequence, " from ", message.candidate)
            sources[message.candidate][(member_id, message_id)].update(xrange(message.payload.missing_low, message.payload.missing_high + 1))

        for candidate, requests in sources.iteritems():
            assert isinstance(candidate, Candidate), type(candidate)

            # we limit the response by byte_limit bytes per incoming candidate
            byte_limit = community.dispersy_missing_sequence_response_limit

            # it is much easier to count packets... hence, to optimize we translate the byte_limit
            # into a packet limit.  we will assume a 256 byte packet size (security packets are
            # generally small)
            packet_limit = max(1, int(byte_limit / 128))
            if __debug__: dprint("will allow at most... byte_limit:", byte_limit, " packet_limit:", packet_limit, " for ", candidate)

            packets = []
            for (member_id, message_id), sequences in requests.iteritems():
                if not sequences:
                    # empty set will fail min(...) and max(...)
                    continue
                lowest, highest = min(sequences), max(sequences)

                # limiter
                highest = min(lowest + packet_limit, highest)

                if __debug__: dprint("fetching member:", member_id, " message:", message_id, ", ", highest - lowest + 1, " packets from database for ", candidate)
                for packet, in self._database.execute(u"SELECT packet FROM sync WHERE member = ? AND meta_message = ? ORDER BY global_time LIMIT ? OFFSET ?",
                                                      (member_id, message_id, highest - lowest + 1, lowest - 1)):
                    packet = str(packet)
                    packets.append(packet)

                    packet_limit -= 1
                    byte_limit -= len(packet)
                    if byte_limit <= 0:
                        if __debug__: dprint("Bandwidth throttle.  byte_limit:", byte_limit, "  packet_limit:", packet_limit)
                        break

                if byte_limit <= 0 or packet_limit <= 0:
                    if __debug__: dprint("Bandwidth throttle.  byte_limit:", byte_limit, "  packet_limit:", packet_limit)
                    break

            if __debug__:
                # ensure we are sending the correct sequence numbers back
                for packet in packets:
                    msg = self.convert_packet_to_message(packet, community)
                    assert msg
                    assert min(requests[(msg.authentication.member.database_id, msg.database_id)]) <= msg.distribution.sequence_number, ["giving back a seq-number that is smaller than the lowest request", msg.distribution.sequence_number, min(requests[(msg.authentication.member.database_id, msg.database_id)]), max(requests[(msg.authentication.member.database_id, msg.database_id)])]
                    assert msg.distribution.sequence_number <= max(requests[(msg.authentication.member.database_id, msg.database_id)]), ["giving back a seq-number that is larger than the highest request", msg.distribution.sequence_number, min(requests[(msg.authentication.member.database_id, msg.database_id)]), max(requests[(msg.authentication.member.database_id, msg.database_id)])]
                    dprint("Syncing ", len(packet), " member:", msg.authentication.member.database_id, " message:", msg.database_id, " sequence:", msg.distribution.sequence_number, " explicit:", "T" if msg.distribution.sequence_number in requests[(msg.authentication.member.database_id, msg.database_id)] else "F", " to ", candidate)

            self._statistics.dict_inc(self._statistics.outgoing, u"-sequence-", len(packets))
            self._endpoint.send([candidate], packets)

    def create_missing_proof(self, community, candidate, message, response_func=None, response_args=(), timeout=10.0):
        # ensure that the identifier is 'triggered' somewhere, i.e. using
        # handle_missing_messages(messages, MissingProofCache)

        sendRequest = False
        identifier = MissingProofCache.properties_to_identifier(community)
        cache = self._request_cache.get(identifier, MissingProofCache)
        if not cache:
            if __debug__: dprint(identifier)
            cache = MissingProofCache(timeout)
            self._request_cache.set(identifier, cache)

        key = (message.meta, message.authentication.member)
        if not key in cache.duplicates:
            cache.duplicates.append(key)

            meta = community.get_meta_message(u"dispersy-missing-proof")
            request = meta.impl(distribution=(community.global_time,), destination=(candidate,), payload=(message.authentication.member, message.distribution.global_time))
            self._forward([request])
            sendRequest = True

        if response_func:
            cache.callbacks.append((response_func, response_args))
        return sendRequest

    def on_missing_proof(self, messages):
        community = messages[0].community
        for message in messages:
            try:
                packet, = self._database.execute(u"SELECT packet FROM sync WHERE community = ? AND member = ? AND global_time = ? LIMIT 1",
                                                 (community.database_id, message.payload.member.database_id, message.payload.global_time)).next()

            except StopIteration:
                if __debug__: dprint("someone asked for proof for a message that we do not have", level="warning")

            else:
                packet = str(packet)
                msg = self.convert_packet_to_message(packet, community, verify=False)
                allowed, proofs = community.timeline.check(msg)
                if allowed and proofs:
                    if __debug__:
                        dprint(message.candidate, " found ", len(proofs), " [",", ".join("%s %d@%d" % (proof.name, proof.authentication.member.database_id, proof.distribution.global_time) for proof in proofs), "] for message ", msg.name, " ", message.payload.member.database_id, "@", message.payload.global_time)
                    self._statistics.dict_inc(self._statistics.outgoing, u"-proof-", len(proofs))
                    self._endpoint.send([message.candidate], [proof.packet for proof in proofs])

                else:
                    if __debug__: dprint("unable to give ", message.candidate, " missing proof.  allowed:", allowed, ".  proofs:", len(proofs), " packets")

    def create_authorize(self, community, permission_triplets, sign_with_master=False, store=True, update=True, forward=True):
        """
        Grant permissions to members in a community.

        This method will generate a message that grants the permissions in permission_triplets.
        Each item in permission_triplets contains (Member, Message, permission) where permission is
        either u'permit', u'authorize', or u'revoke'.

        By default, community.my_member is doing the authorization.  This means, that
        community.my_member must have the authorize permission for each of the permissions that she
        is authorizing.

        >>> # Authorize Bob to use Permit payload for 'some-message'
        >>> from Payload import Permit
        >>> bob = dispersy.get_member(bob_public_key)
        >>> msg = self.get_meta_message(u"some-message")
        >>> self.create_authorize(community, [(bob, msg, u'permit')])

        @param community: The community where the permissions must be applied.
        @type sign_with_master: Community

        @param permission_triplets: The permissions that are granted.  Must be a list or tuple
         containing (Member, Message, permission) tuples.
        @type permissions_pairs: [(Member, Message, string)]

        @param sign_with_master: When True community.master_member is used to sign the authorize
         message.  Otherwise community.my_member is used.
        @type sign_with_master: bool

        @param store: When True the messages are stored (as defined by their message distribution
         policy) in the local dispersy database.  This parameter should (almost always) be True, its
         inclusion is mostly to allow certain debugging scenarios.
        @type store: bool

        @param update: When True the messages are passed to their handle_callback methods.  This
         parameter should (almost always) be True, its inclusion is mostly to allow certain
         debugging scenarios.
        @type update: bool

        @param forward: When True the messages are forwarded (as defined by their message
         destination policy) to other nodes in the community.  This parameter should (almost always)
         be True, its inclusion is mostly to allow certain debugging scenarios.
        @type store: bool
        """
        if __debug__:
            from .community import Community
            assert isinstance(community, Community)
            assert isinstance(permission_triplets, (tuple, list))
            for triplet in permission_triplets:
                assert isinstance(triplet, tuple)
                assert len(triplet) == 3
                assert isinstance(triplet[0], Member)
                assert isinstance(triplet[1], Message)
                assert isinstance(triplet[2], unicode)
                assert triplet[2] in (u"permit", u"authorize", u"revoke", u"undo")

        meta = community.get_meta_message(u"dispersy-authorize")
        message = meta.impl(authentication=((community.master_member if sign_with_master else community.my_member),),
                            distribution=(community.claim_global_time(), self._claim_master_member_sequence_number(community, meta) if sign_with_master else meta.distribution.claim_sequence_number()),
                            payload=(permission_triplets,))

        self.store_update_forward([message], store, update, forward)
        return message

    # def check_authorize(self, messages):
    #     check = message.community.timeline.check

    #     for message in messages:
    #         allowed, proofs = check(message)
    #         if allowed:

    #             # ensure that the author has the authorize permission
    #             authorize_allowed, authorize_proofs = check(messageauthor, global_time, [(message, u"authorize") for _, message, __ in permission_triplets])
    #             if not authorize_allowed:
    #                 yield DelayMessageByProof(message)

    #             yield message
    #         else:
    #             yield DelayMessageByProof(message)

    def on_authorize(self, messages, initializing=False):
        """
        Process a dispersy-authorize message.

        This method is called to process a dispersy-authorize message.  This message is either
        received from a remote source or locally generated.

        @param messages: The received messages.
        @type messages: [Message.Implementation]

        @raise DropMessage: When unable to verify that this message is valid.
        @todo: We should raise a DelayMessageByProof to ensure that we request the proof for this
         message immediately.
        """
        for message in messages:
            if __debug__: dprint(message)
            message.community.timeline.authorize(message.authentication.member, message.distribution.global_time, message.payload.permission_triplets, message)

        # this might be a response to a dispersy-missing-proof or dispersy-missing-sequence
        self.handle_missing_messages(messages, MissingProofCache, MissingSequenceCache)

    def create_revoke(self, community, permission_triplets, sign_with_master=False, store=True, update=True, forward=True):
        """
        Revoke permissions from a members in a community.

        This method will generate a message that revokes the permissions in permission_triplets.
        Each item in permission_triplets contains (Member, Message, permission) where permission is
        either u'permit', u'authorize', or u'revoke'.

        By default, community.my_member is doing the revoking.  This means, that community.my_member
        must have the revoke permission for each of the permissions that she is revoking.

        >>> # Revoke the right of Bob to use Permit payload for 'some-message'
        >>> from Payload import Permit
        >>> bob = dispersy.get_member(bob_public_key)
        >>> msg = self.get_meta_message(u"some-message")
        >>> self.create_revoke(community, [(bob, msg, u'permit')])

        @param community: The community where the permissions must be applied.
        @type sign_with_master: Community

        @param permission_triplets: The permissions that are revoked.  Must be a list or tuple
         containing (Member, Message, permission) tuples.
        @type permissions_pairs: [(Member, Message, string)]

        @param sign_with_master: When True community.master_member is used to sign the revoke
         message.  Otherwise community.my_member is used.
        @type sign_with_master: bool

        @param store: When True the messages are stored (as defined by their message distribution
         policy) in the local dispersy database.  This parameter should (almost always) be True, its
         inclusion is mostly to allow certain debugging scenarios.
        @type store: bool

        @param update: When True the messages are passed to their handle_callback methods.  This
         parameter should (almost always) be True, its inclusion is mostly to allow certain
         debugging scenarios.
        @type update: bool

        @param forward: When True the messages are forwarded (as defined by their message
         destination policy) to other nodes in the community.  This parameter should (almost always)
         be True, its inclusion is mostly to allow certain debugging scenarios.
        @type store: bool
        """
        if __debug__:
            from .community import Community
            assert isinstance(community, Community)
            assert isinstance(permission_triplets, (tuple, list))
            for triplet in permission_triplets:
                assert isinstance(triplet, tuple)
                assert len(triplet) == 3
                assert isinstance(triplet[0], Member)
                assert isinstance(triplet[1], Message)
                assert isinstance(triplet[2], unicode)
                assert triplet[2] in (u"permit", u"authorize", u"revoke", u"undo")

        meta = community.get_meta_message(u"dispersy-revoke")
        message = meta.impl(authentication=((community.master_member if sign_with_master else community.my_member),),
                            distribution=(community.claim_global_time(), self._claim_master_member_sequence_number(community, meta) if sign_with_master else meta.distribution.claim_sequence_number()),
                            payload=(permission_triplets,))

        self.store_update_forward([message], store, update, forward)
        return message

    def on_revoke(self, messages, initializing=False):
        """
        Process a dispersy-revoke message.

        This method is called to process a dispersy-revoke message.  This message is either received
        from an external source or locally generated.

        @param messages: The received messages.
        @type messages: [Message.Implementation]

        @raise DropMessage: When unable to verify that this message is valid.
        @todo: We should raise a DelayMessageByProof to ensure that we request the proof for this
         message immediately.
        """
        for message in messages:
            message.community.timeline.revoke(message.authentication.member, message.distribution.global_time, message.payload.permission_triplets, message)

        # this might be a response to a dispersy-missing-sequence
        self.handle_missing_messages(messages, MissingSequenceCache)

    def create_undo(self, community, message, sign_with_master=False, store=True, update=True, forward=True):
        """
        Create a dispersy-undo-own or dispersy-undo-other message to undo MESSAGE.

        A dispersy-undo-own message is created when MESSAGE.authentication.member is
        COMMUNITY.my_member and SIGN_WITH_MASTER is False.  Otherwise a dispersy-undo-other message
        is created.

        As a safeguard, when MESSAGE is already marked as undone in the database, the associated
        dispersy-undo-own or dispersy-undo-other message is returned instead of creating a new one.
        None is returned when MESSAGE is already marked as undone and neither of these messages can
        be found.
        """
        if __debug__:
            from .community import Community
            assert isinstance(community, Community)
            assert isinstance(message, Message.Implementation)
            assert isinstance(sign_with_master, bool)
            assert isinstance(store, bool)
            assert isinstance(update, bool)
            assert isinstance(forward, bool)
            assert message.undo_callback, "message does not allow undo"
            assert not message.name in (u"dispersy-undo-own", u"dispersy-undo-other", u"dispersy-authorize", u"dispersy-revoke"), "Currently we do NOT support undoing any of these, as it has consequences for other messages"

        # creating a second dispersy-undo for the same message is malicious behavior (it can cause
        # infinate data traffic).  nodes that notice this behavior must blacklist the offending
        # node.  hence we ensure that we did not send an undo before
        try:
            undone, = self._database.execute(u"SELECT undone FROM sync WHERE community = ? AND member = ? AND global_time = ?",
                                             (community.database_id, message.authentication.member.database_id, message.distribution.global_time)).next()

        except StopIteration:
            assert False, "The message that we want to undo does not exist.  Programming error"
            return None

        else:
            if undone:
                if __debug__: dprint("you are attempting to undo the same message twice.  this should never be attempted as it is considered malicious behavior", level="error")

                # already undone.  refuse to undo again but return the previous undo message
                undo_own_meta = community.get_meta_message(u"dispersy-undo-own")
                undo_other_meta = community.get_meta_message(u"dispersy-undo-other")
                for packet_id, message_id, packet in self._database.execute(u"SELECT id, meta_message, packet FROM sync WHERE community = ? AND member = ? AND meta_message IN (?, ?)",
                                                                            (community.database_id, message.authentication.member.database_id, undo_own_meta.database_id, undo_other_meta.database_id)):
                    msg = Packet(undo_own_meta if undo_own_meta.database_id == message_id else undo_other_meta, str(packet), packet_id).load_message()
                    if message.distribution.global_time == msg.payload.global_time:
                        return msg

                # could not find the undo message that caused the sync.undone to be True.  the
                # undone was probably caused by changing permissions
                return None

            else:
                # create the undo message
                meta = community.get_meta_message(u"dispersy-undo-own" if community.my_member == message.authentication.member and not sign_with_master else u"dispersy-undo-other")
                msg = meta.impl(authentication=((community.master_member if sign_with_master else community.my_member),),
                                distribution=(community.claim_global_time(), self._claim_master_member_sequence_number(community, meta) if sign_with_master else meta.distribution.claim_sequence_number()),
                                payload=(message.authentication.member, message.distribution.global_time, message))

                if __debug__:
                    assert msg.distribution.global_time > message.distribution.global_time
                    allowed, _ = community.timeline.check(msg)
                    assert allowed, "create_undo was called without having the permission to undo"

                self.store_update_forward([msg], store, update, forward)
                return msg

    def check_undo(self, messages):
        # Note: previously all MESSAGES have been checked to ensure that the sequence numbers are
        # correct.  this check takes into account the messages in the batch.  hence, if one of these
        # messages is dropped or delayed it can invalidate the sequence numbers of the other
        # messages in this batch!

        assert all(message.name in (u"dispersy-undo-own", u"dispersy-undo-other") for message in messages)
        community = messages[0].community

        dependencies = {}

        for message in messages:
            if message.payload.packet is None:
                # message.resume can be many things.  for example: another undo message (when delayed by
                # missing sequence) or a message (when delayed by missing message).
                if (message.resume and
                    message.resume.community.database_id == community.database_id and
                    message.resume.authentication.member.database_id == message.payload.member.database_id and
                    message.resume.distribution.global_time == message.payload.global_time):
                    if __debug__: dprint("using resume cache")
                    message.payload.packet = message.resume

                else:
                    # obtain the packet that we are attempting to undo
                    try:
                        packet_id, message_name, packet_data = self._database.execute(u"SELECT sync.id, meta_message.name, sync.packet FROM sync JOIN meta_message ON meta_message.id = sync.meta_message WHERE sync.community = ? AND sync.member = ? AND sync.global_time = ?",
                                                                                      (community.database_id, message.payload.member.database_id, message.payload.global_time)).next()
                    except StopIteration:
                        delay = DelayMessageByMissingMessage(message, message.payload.member, message.payload.global_time)
                        dependencies[message.authentication.member.public_key] = (message.distribution.sequence_number, delay)
                        yield delay
                        continue

                    if __debug__: dprint("using packet from database")
                    message.payload.packet = Packet(community.get_meta_message(message_name), str(packet_data), packet_id)

            # ensure that the message in the payload allows undo
            if not message.payload.packet.meta.undo_callback:
                drop = DropMessage(message, "message does not allow undo")
                dependencies[message.authentication.member.public_key] = (message.distribution.sequence_number, drop)
                yield drop
                continue

            # check the timeline
            allowed, _ = message.community.timeline.check(message)
            if not allowed:
                delay = DelayMessageByProof(message)
                dependencies[message.authentication.member.public_key] = (message.distribution.sequence_number, delay)
                yield delay
                continue

            # check batch dependencies
            dependency = dependencies.get(message.authentication.member.public_key)
            if dependency:
                sequence_number, consequence = dependency
                assert sequence_number < message.distribution.sequence_number, [sequence_number, message.distribution.sequence_number]
                # MESSAGE gets the same consequence as the previous message
                if __debug__: dprint("apply same consequence on later message (", consequence, " on #", sequence_number, " applies to #", message.distribution.sequence_number, ")")
                yield consequence.duplicate(message)
                continue

            try:
                undone, = self._database.execute(u"SELECT undone FROM sync WHERE id = ?", (message.payload.packet.packet_id,)).next()
            except StopIteration:
                assert False, "The conversion ensures that the packet exists in the DB.  Hence this should never occur"
                undone = 0

            if undone and message.name == u"dispersy-undo-own":
                # the dispersy-undo-own message is a curious beast.  Anyone is allowed to create one
                # (regardless of the community settings) and everyone is responsible to propagate
                # these messages.  A malicious member could create an infinite number of
                # dispersy-undo-own messages and thereby take down a community.
                #
                # to prevent this, we allow only one dispersy-undo-own message per message.  When we
                # detect a second message, the member is declared to be malicious and blacklisted.
                # The proof of being malicious is forwarded to other nodes.  The malicious node is
                # now limited to creating only one dispersy-undo-own message per message that she
                # creates.  And that can be limited by revoking her right to create messages.

                # search for the second offending dispersy-undo message
                member = message.authentication.member
                undo_own_meta = community.get_meta_message(u"dispersy-undo-own")
                for packet_id, packet in self._database.execute(u"SELECT id, packet FROM sync WHERE community = ? AND member = ? AND meta_message = ?",
                                                                            (community.database_id, member.database_id, undo_own_meta.database_id)):
                    msg = Packet(undo_own_meta, str(packet), packet_id).load_message()
                    if message.payload.global_time == msg.payload.global_time:
                        if __debug__: dprint("detected malicious behavior", level="warning")
                        self.declare_malicious_member(member, [msg, message])

                        # the sender apparently does not have the offending dispersy-undo message, lets give
                        self._statistics.dict_inc(self._statistics.outgoing, msg.name)
                        self._endpoint.send([message.candidate], [msg.packet])

                        if member == community.my_member:
                            if __debug__: dprint("fatal error.  apparently we are malicious", level="error")

                        yield DropMessage(message, "the message proves that the member is malicious")
                        break

                else:
                    # did not break, hence, the message is not malicious.  more than one members
                    # undid this message
                    yield message

                # continue.  either the message was malicious or it has already been yielded
                continue

            yield message

    def on_undo(self, messages):
        """
        Undo a single message.
        """
        assert all(message.name in (u"dispersy-undo-own", u"dispersy-undo-other") for message in messages)
        if __debug__:
            for message in messages:
                dprint(message.candidate, " ", message.authentication.member.mid.encode("HEX"), " #", message.distribution.sequence_number, " @", message.distribution.global_time)

        self._database.executemany(u"UPDATE sync SET undone = ? WHERE community = ? AND member = ? AND global_time = ?",
                                   ((message.packet_id, message.community.database_id, message.payload.member.database_id, message.payload.global_time) for message in messages))
        for meta, iterator in groupby(messages, key=lambda x: x.payload.packet.meta):
            sub_messages = list(iterator)
            meta.undo_callback([(message.payload.member, message.payload.global_time, message.payload.packet) for message in sub_messages])

            # notify that global times have changed
            # meta.community.update_sync_range(meta, [message.payload.global_time for message in sub_messages])

        # this might be a response to a dispersy-missing-sequence
        self.handle_missing_messages(messages, MissingSequenceCache)

    def create_destroy_community(self, community, degree, sign_with_master=False, store=True, update=True, forward=True):
        if __debug__:
            from .community import Community
        assert isinstance(community, Community)
        assert isinstance(degree, unicode)
        assert degree in (u"soft-kill", u"hard-kill")

        meta = community.get_meta_message(u"dispersy-destroy-community")
        message = meta.impl(authentication=((community.master_member if sign_with_master else community.my_member),),
                            distribution=(community.claim_global_time(),),
                            payload=(degree,))

        # in this special case we need to forward the message before processing it locally.
        # otherwise the candidate table will have been cleaned and we won't have any destination
        # addresses.
        self._forward([message])

        # now store and update without forwarding.  forwarding now will result in new entries in our
        # candidate table that we just cleane.
        self.store_update_forward([message], store, update, False)
        return message

    def on_destroy_community(self, messages):
        if __debug__:
            from .community import Community

        # epidemic spread of the destroy message
        self._forward(messages)

        for message in messages:
            assert message.name == u"dispersy-destroy-community"
            if __debug__: dprint(message)

            community = message.community

            try:
                # let the community code cleanup first.
                new_classification = community.dispersy_cleanup_community(message)
            except Exception:
                continue
            assert issubclass(new_classification, Community)

            # community cleanup is done.  Now we will cleanup the dispersy database.

            if message.payload.is_soft_kill:
                # soft-kill: The community is frozen.  Dispersy will retain the data it has obtained.
                # However, no messages beyond the global-time of the dispersy-destroy-community message
                # will be accepted.  Responses to dispersy-sync messages will be send like normal.
                raise NotImplementedError()

            elif message.payload.is_hard_kill:
                # hard-kill: The community is destroyed.  Dispersy will throw away everything except the
                # dispersy-destroy-community message and the authorize chain that is required to verify
                # this message.  The community should also remove all its data and cleanup as much as
                # possible.

                # todo: this should be made more efficient.  not all dispersy-destroy-community messages
                # need to be kept.  Just the ones in the chain to authorize the message that has just
                # been received.

                identity_message_id = community.get_meta_message(u"dispersy-identity").database_id
                packet_ids = set()
                identities = set()

                # we should not remove our own dispersy-identity message
                try:
                    packet_id, = self._database.execute(u"SELECT id FROM sync WHERE meta_message = ? AND member = ?", (identity_message_id, community.my_member.database_id)).next()
                except StopIteration:
                    pass
                else:
                    identities.add(community.my_member.public_key)
                    packet_ids.add(packet_id)

                # obtain the permission chain
                todo = [message]
                while todo:
                    item = todo.pop()

                    if not item.packet_id in packet_ids:
                        packet_ids.add(item.packet_id)

                        # ensure that we keep the identity message
                        if not item.authentication.member.public_key in identities:
                            identities.add(item.authentication.member.public_key)
                            try:
                                packet_id, = self._database.execute(u"SELECT id FROM sync WHERE meta_message = ? AND member = ?",
                                                                    (identity_message_id, item.authentication.member.database_id)).next()
                            except StopIteration:
                                pass
                            else:
                                packet_ids.add(packet_id)

                        # get proofs required for ITEM
                        _, proofs = community._timeline.check(item)
                        todo.extend(proofs)


                # 1. cleanup the double_signed_sync table.
                self._database.execute(u"DELETE FROM double_signed_sync WHERE sync IN (SELECT id FROM sync JOIN double_signed_sync ON sync.id = double_signed_sync.sync WHERE sync.community = ?)", (community.database_id,))

                # 2. cleanup sync table.  everything except what we need to tell others this
                # community is no longer available
                self._database.execute(u"DELETE FROM sync WHERE community = ? AND id NOT IN (" + u", ".join(u"?" for _ in packet_ids) + ")", [community.database_id] + list(packet_ids))

                # 3. cleanup the malicious_proof table.  we need nothing here anymore
                self._database.execute(u"DELETE FROM malicious_proof WHERE community = ?", (community.database_id,))

            self.reclassify_community(community, new_classification)

    def create_dynamic_settings(self, community, policies, sign_with_master=False, store=True, update=True, forward=True):
        meta = community.get_meta_message(u"dispersy-dynamic-settings")
        message = meta.impl(authentication=((community.master_member if sign_with_master else community.my_member),),
                            distribution=(community.claim_global_time(), self._claim_master_member_sequence_number(community, meta) if sign_with_master else meta.distribution.claim_sequence_number()),
                            payload=(policies,))
        self.store_update_forward([message], store, update, forward)
        return message

    def on_dynamic_settings(self, community, messages, initializing=False):
        assert all(community == message.community for message in messages)
        assert isinstance(initializing, bool)
        timeline = community.timeline
        global_time = community.global_time
        changes = {}

        for message in messages:
            if __debug__: dprint("received ", len(message.payload.policies), " policy changes")
            for meta, policy in message.payload.policies:
                # TODO currently choosing the range that changed in a naive way, only using the
                # lowest global time value
                if meta in changes:
                    range_ = changes[meta]
                else:
                    range_ = [global_time, global_time]
                    changes[meta] = range_
                range_[0] = min(message.distribution.global_time + 1, range_[0])

                # apply new policy setting
                timeline.change_resolution_policy(meta, message.distribution.global_time, policy, message)

        if not initializing:
            if __debug__: dprint("updating ", len(changes), " ranges")
            execute = self._database.execute
            executemany = self._database.executemany
            for meta, range_ in changes.iteritems():
                if __debug__: dprint(meta.name, " [", range_[0], ":", "]")
                undo = []
                redo = []

                for packet_id, packet, undone in list(execute(u"SELECT id, packet, undone FROM sync WHERE meta_message = ? AND global_time BETWEEN ? AND ?",
                                                              (meta.database_id, range_[0], range_[1]))):
                    message = self.convert_packet_to_message(str(packet), community)
                    if message:
                        message.packet_id = packet_id
                        allowed, _ = timeline.check(message)
                        if allowed and undone:
                            if __debug__: dprint("redo message ", message.name, " at time ", message.distribution.global_time)
                            redo.append(message)

                        elif not (allowed or undone):
                            if __debug__: dprint("undo message ", message.name, " at time ", message.distribution.global_time)
                            undo.append(message)

                        elif __debug__:
                            if __debug__: dprint("no change for message ", message.name, " at time ", message.distribution.global_time)

                if undo:
                    executemany(u"UPDATE sync SET undone = 1 WHERE id = ?", ((message.packet_id,) for message in undo))
                    assert self._database.changes == len(undo), (self._database.changes, len(undo))
                    meta.undo_callback([(message.authentication.member, message.distribution.global_time, message) for message in undo])

                    # notify that global times have changed
                    # meta.community.update_sync_range(meta, [message.distribution.global_time for message in undo])

                if redo:
                    executemany(u"UPDATE sync SET undone = 0 WHERE id = ?", ((message.packet_id,) for message in redo))
                    assert self._database.changes == len(redo), (self._database.changes, len(redo))
                    meta.handle_callback(redo)

                    # notify that global times have changed
                    # meta.community.update_sync_range(meta, [message.distribution.global_time for message in redo])

        # this might be a response to a dispersy-missing-proof or dispersy-missing-sequence
        self.handle_missing_messages(messages, MissingProofCache, MissingSequenceCache)

    def sanity_check(self, community, test_identity=True, test_undo_other=True, test_binary=False, test_sequence_number=True, test_last_sync=True):
        """
        Check everything we can about a community.

        Note that messages that are disabled, i.e. not included in community.get_meta_messages(),
        will NOT be checked.

        - the dispersy-identity for my member must be in the database
        - the dispersy-identity must be in the database for each member that has one or more messages in the database
        - all packets in the database must be valid
        - check sequence numbers for FullSyncDistribution
        - check history size for LastSyncDistribution
        """
        def select(sql, bindings):
            assert isinstance(sql, unicode)
            assert isinstance(bindings, tuple)
            limit = 1000
            for offset in (i * limit for i in count()):
                rows = list(self._database.execute(sql, bindings + (limit, offset)))
                if rows:
                    for row in rows:
                        yield row
                else:
                    break

        if __debug__: dprint(community.cid.encode("HEX"), " start sanity check [db-id:", community.database_id, "]")
        enabled_messages = set(meta.database_id for meta in community.get_meta_messages())

        if test_identity:
            try:
                meta_identity = community.get_meta_message(u"dispersy-identity")
            except KeyError:
                # identity is not enabled
                pass
            else:
                #
                # ensure that the dispersy-identity for my member must be in the database
                #
                try:
                    member_id, = self._database.execute(u"SELECT id FROM member WHERE mid = ?", (buffer(community.my_member.mid),)).next()
                except StopIteration:
                    raise ValueError("unable to find the public key for my member")

                if not member_id == community.my_member.database_id:
                    raise ValueError("my member's database id is invalid", member_id, community.my_member.database_id)

                try:
                    self._database.execute(u"SELECT 1 FROM private_key WHERE member = ?", (member_id,)).next()
                except StopIteration:
                    raise ValueError("unable to find the private key for my member")

                try:
                    self._database.execute(u"SELECT 1 FROM sync WHERE member = ? AND meta_message = ?", (member_id, meta_identity.database_id)).next()
                except StopIteration:
                    raise ValueError("unable to find the dispersy-identity message for my member")

                if __debug__: dprint("my identity is OK")

                #
                # the dispersy-identity must be in the database for each member that has one or more
                # messages in the database
                #
                A = set(id_ for id_, in self._database.execute(u"SELECT member FROM sync WHERE community = ? GROUP BY member", (community.database_id,)))
                B = set(id_ for id_, in self._database.execute(u"SELECT member FROM sync WHERE meta_message = ?", (meta_identity.database_id,)))
                if not len(A) == len(B):
                    raise ValueError("inconsistent dispersy-identity messages.", A.difference(B))

        if test_undo_other:
            try:
                meta_undo_other = community.get_meta_message(u"dispersy-undo-other")
            except KeyError:
                # undo-other is not enabled
                pass
            else:

                #
                # ensure that we have proof for every dispersy-undo-other message
                #
                # TODO we are not taking into account that undo messages can be undone
                for undo_packet_id, undo_packet_global_time, undo_packet in select(u"SELECT id, global_time, packet FROM sync WHERE community = ? AND meta_message = ? ORDER BY id LIMIT ? OFFSET ?", (community.database_id, meta_undo_other.database_id)):
                    undo_packet = str(undo_packet)
                    undo_message = self.convert_packet_to_message(undo_packet, community, verify=False)

                    # 10/10/12 Boudewijn: the check_callback is required to obtain the
                    # message.payload.packet
                    for _ in undo_message.check_callback([undo_message]):
                        pass

                    # get the message that undo_message refers to
                    try:
                        packet, undone = self._database.execute(u"SELECT packet, undone FROM sync WHERE community = ? AND member = ? AND global_time = ?", (community.database_id, undo_message.payload.member.database_id, undo_message.payload.global_time)).next()
                    except StopIteration:
                        raise ValueError("found dispersy-undo-other but not the message that it refers to")
                    packet = str(packet)
                    message = self.convert_packet_to_message(packet, community, verify=False)

                    if not undone:
                        raise ValueError("found dispersy-undo-other but the message that it refers to is not undone")

                    if message.undo_callback is None:
                        raise ValueError("found dispersy-undo-other but the message that it refers to does not have an undo_callback")

                    # get the proof that undo_message is valid
                    allowed, proofs = community.timeline.check(undo_message)

                    if not allowed:
                        raise ValueError("found dispersy-undo-other that, according to the timeline, is not allowed")

                    if not proofs:
                        raise ValueError("found dispersy-undo-other that, according to the timeline, has no proof")

                    if __debug__: dprint("dispersy-undo-other packet ", undo_packet_id, "@", undo_packet_global_time, " referring ", undo_message.payload.packet.name, " ", undo_message.payload.member.database_id, "@", undo_message.payload.global_time, " is OK")

        if test_binary:
            #
            # ensure all packets in the database are valid and that the binary packets are consistent
            # with the information stored in the database
            #
            for packet_id, member_id, global_time, meta_message_id, packet in select(u"SELECT id, member, global_time, meta_message, packet FROM sync WHERE community = ? ORDER BY id LIMIT ? OFFSET ?", (community.database_id,)):
                if meta_message_id in enabled_messages:
                    packet = str(packet)
                    message = self.convert_packet_to_message(packet, community, verify=True)

                    if not message:
                        raise ValueError("unable to convert packet ", packet_id, "@", global_time, " to message")

                    if not member_id == message.authentication.member.database_id:
                        raise ValueError("inconsistent member in packet ", packet_id, "@", global_time)

                    if not message.authentication.member.public_key:
                        raise ValueError("missing public key for member ", member_id, " in packet ", packet_id, "@", global_time)

                    if not global_time == message.distribution.global_time:
                        raise ValueError("inconsistent global time in packet ", packet_id, "@", global_time)

                    if not meta_message_id == message.database_id:
                        raise ValueError("inconsistent meta message in packet ", packet_id, "@", global_time)

                    if not packet == message.packet:
                        raise ValueError("inconsistent binary in packet ", packet_id, "@", global_time)

                    if __debug__: dprint("packet ", packet_id, "@", global_time, " is OK")

        if test_sequence_number:
            for meta in community.get_meta_messages():
                #
                # ensure that we have all sequence numbers for FullSyncDistribution packets
                #
                if isinstance(meta.distribution, FullSyncDistribution) and meta.distribution.enable_sequence_number:
                    counter = 0
                    counter_member_id = 0
                    exception = None
                    for packet_id, member_id, packet in select(u"SELECT id, member, packet FROM sync WHERE meta_message = ? ORDER BY member, global_time LIMIT ? OFFSET ?", (meta.database_id,)):
                        packet = str(packet)
                        message = self.convert_packet_to_message(packet, community, verify=False)
                        assert message

                        if member_id != counter_member_id:
                            counter_member_id = member_id
                            counter = 1
                            if exception:
                                break

                        if not counter == message.distribution.sequence_number:
                            dprint(meta.name, " for member ", member_id, " has sequence number ", message.distribution.sequence_number, " expected ", counter, "\n", packet.encode("HEX"), level="error")
                            exception = ValueError("inconsistent sequence numbers in packet ", packet_id)

                        counter += 1

                        if __debug__: dprint("FullSyncDistribution for '", meta.name, "' is ", "OK" if exception is None else "ERROR", " (#", message.distribution.sequence_number, " ", message.authentication.member.database_id, "@", message.distribution.global_time, ")")

                    if exception:
                        raise exception

        if test_last_sync:
            for meta in community.get_meta_messages():
                #
                # ensure that we have only history-size messages per member
                #
                if isinstance(meta.distribution, LastSyncDistribution):
                    if isinstance(meta.authentication, MemberAuthentication):
                        counter = 0
                        counter_member_id = 0
                        for packet_id, member_id, packet in select(u"SELECT id, member, packet FROM sync WHERE meta_message = ? ORDER BY member ASC, global_time DESC LIMIT ? OFFSET ?", (meta.database_id,)):
                            message = self.convert_packet_to_message(str(packet), community, verify=False)
                            assert message

                            if member_id == counter_member_id:
                                counter += 1
                            else:
                                counter_member_id = member_id
                                counter = 1

                            if counter > meta.distribution.history_size:
                                raise ValueError("decayed packet ", packet_id, " still in database")

                            if __debug__: dprint("LastSyncDistribution for '", meta.name, "' is OK")

                    else:
                        assert isinstance(meta.authentication, DoubleMemberAuthentication)
                        for packet_id, member_id, packet in select(u"SELECT id, member, packet FROM sync WHERE meta_message = ? ORDER BY member ASC, global_time DESC LIMIT ? OFFSET ?", (meta.database_id,)):
                            message = self.convert_packet_to_message(str(packet), community, verify=False)
                            assert message

                            try:
                                member1, member2 = self._database.execute(u"SELECT member1, member2 FROM double_signed_sync WHERE sync = ?", (packet_id,)).next()
                            except StopIteration:
                                raise ValueError("found double signed message without an entry in the double_signed_sync table")

                            if not member1 < member2:
                                raise ValueError("member1 (", member1, ") must always be smaller than member2 (", member2, ")")

                            if not (member1 == member_id or member2 == member_id):
                                raise ValueError("member1 (", member1, ") or member2 (", member2, ") must be the message creator (", member_id, ")")

                        if __debug__: dprint("LastSyncDistribution for '", meta.name, "' is OK")

        if __debug__: dprint(community.cid.encode("HEX"), " success")

    def _generic_timeline_check(self, messages):
        meta = messages[0].meta
        if isinstance(meta.authentication, NoAuthentication):
            # we can not timeline.check this message because it uses the NoAuthentication policy
            for message in messages:
                yield message

        else:
            for message in messages:
                allowed, proofs = meta.community.timeline.check(message)
                if allowed:
                    yield message
                else:
                    yield DelayMessageByProof(message)

    def _claim_master_member_sequence_number(self, community, meta):
        """
        Tries to guess the most recent sequence number used by the master member for META in
        COMMUNITY.

        This is a risky method because sequence numbers must be unique, however, we can not
        guarantee that two peers do not claim a sequence number for the master member at around the
        same time.  Unfortunately we can not overcome this problem in a distributed fashion.

        Also note that calling this method twice will give identital values.  Ensure that the
        message is updated locally before claiming another value to ensure different sequence
        numbers are used.
        """
        assert isinstance(meta.distribution, FullSyncDistribution), "currently only FullSyncDistribution allows sequence numbers"
        sequence_number, = self._database.execute(u"SELECT COUNT(*) FROM sync WHERE member = ? AND sync.meta_message = ?",
                                                  (community.master_member.database_id, meta.database_id)).next()
        return sequence_number + 1

    def _watchdog(self):
        """
        Periodically called to commit database changes to disk.
        """
        while True:
            try:
                # Arno, 2012-07-12: apswtrace detects 7 s commits with yield 5 min, so reduce
                yield 60.0

                # flush changes to disk every 1 minutes
                self._database.commit()

            except Exception:
                # OperationalError: database is locked
                dprint(exception=True, level="error")

    def _commit_now(self):
        """
        Flush changes to disk.
        """
        self._database.commit()

<<<<<<< HEAD
    def stop(self, timeout=2.0):
=======
    def start(self):
>>>>>>> c1f31c74
        """
        Starts Dispersy.

        This method is thread safe.

        1. starts callback
        2. opens database
        3. opens endpoint
        """
<<<<<<< HEAD
        self._callback.stop(timeout=timeout)

        cleanup_members()
        cleanup_singletons()
=======
        assert not self._callback.is_running, "Must be called before callback.start()"

        def start():
            assert self._callback.is_current_thread, "Must be called from the callback thread"
            self._database.open()
            self._endpoint.open(self)
            self._endpoint_ready()

        # start
        self._callback.start()
        self._callback.call(start)
        return True

    def stop(self, timeout=10.0):
        """
        Stops Dispersy.

        This method is thread safe.

        1. unload all communities
        2. closes endpoint
        3. closes database
        4. stops callback
        """
        assert self._callback.is_running, "Must be called before the callback.stop()"
        assert isinstance(timeout, float), type(timeout)
        assert 0.0 <= timeout, timeout

        def stop():
            # unload all communities
            try:
                while True:
                    next(self._communities.itervalues()).unload_community()
            except StopIteration:
                pass

            # stop endpoint
            self._endpoint.close(timeout)

            # Murphy tells us that endpoint just added tasks that caused new communities to load
            while self._batch_cache or self._communities:
                if __debug__: dprint("Murphy was right!  There are ", len(self._batch_cache), " batches left.  There are ", len(self._communities), " communities left", box=True)

                # because this task has a very low priority, yielding 0.0 will wait until other
                # tasks have finished
                if timeout > 0.0:
                    yield 0.0

                # force remove incoming messages
                for task_identifier, _, _ in self._batch_cache.itervalues():
                    self._callback.unregister(task_identifier)
                self._batch_cache.clear()

                # unload all communities
                try:
                    while True:
                        next(self._communities.itervalues()).unload_community()
                except StopIteration:
                    pass

            # stop the database
            self._database.close()

        self._callback.call(stop, priority=-512)
        return self._callback.stop(timeout)
>>>>>>> c1f31c74

    def _candidate_walker(self):
        """
        Periodically select a candidate and take a step in the network.
        """
        walker_communities = self._walker_commmunities

        steps = 0
        start = time()

        # delay will never be less than 0.1, hence we can accommodate 50 communities before the
        # interval between each step becomes larger than 5.0 seconds
        optimaldelay = max(0.1, 5.0 / len(walker_communities))
        if __debug__: dprint("there are ", len(walker_communities), " walker enabled communities.  pausing ", optimaldelay, "s (on average) between each step")

        if __debug__:
            RESETS = 0
            STEPS = 0
            START = start
            DELAY = 0.0
            for community in walker_communities:
                community.__MOST_RECENT_WALK = 0.0

        for community in walker_communities:
            community.__most_recent_sync = 0.0

        while True:
            community = walker_communities.pop(0)
            walker_communities.append(community)

            actualtime = time()
            allow_sync = actualtime - community.__most_recent_sync > 4.5
            # dprint("previous sync was ", round(actualtime - community.__most_recent_sync, 1), " seconds ago", "" if allow_sync else " (no sync this cycle)", force=True)
            if allow_sync:
                community.__most_recent_sync = actualtime

            if __debug__:
                NOW = time()
                OPTIMALSTEPS = (NOW - START) / optimaldelay
                STEPDIFF = NOW - community.__MOST_RECENT_WALK
                community.__MOST_RECENT_WALK = NOW
                dprint(community.cid.encode("HEX"), " taking step every ", "%.2f" % DELAY, " sec in ", len(walker_communities), " communities.  steps: ", STEPS, "/", int(OPTIMALSTEPS), " ~ %.2f." % (-1.0 if OPTIMALSTEPS == 0.0 else (STEPS / OPTIMALSTEPS)), "  diff: %.1f" % STEPDIFF, ".  resets: ", RESETS)
                STEPS += 1

            # walk
            assert community.dispersy_enable_candidate_walker
            assert community.dispersy_enable_candidate_walker_responses
            try:
                community.dispersy_take_step(allow_sync)
                steps += 1
            except Exception:
                dprint(community.cid.encode("HEX"), " causes an exception during dispersy_take_step", exception=True, level="error")

            optimaltime = start + steps * optimaldelay
            actualtime = time()

            if optimaltime + 5.0 < actualtime:
                # way out of sync!  reset start time
                start = actualtime
                steps = 0
                self._statistics.walk_reset += 1
                if __debug__:
                    dprint("can not keep up!  resetting walker start time!", level="warning")
                    DELAY = 0.0
                    RESETS += 1

            else:
                if __debug__:
                    DELAY = max(0.0, optimaltime - actualtime)
                yield max(0.0, optimaltime - actualtime)

    def _periodically_cleanup_candidates(self):
        """
        Periodically remove Candidate instance where all communities are obsolete.
        """
        while True:
            yield 5 * 60.0

            now = time()
            for key, candidate in [(key, candidate) for key, candidate in self._candidates.iteritems() if candidate.is_all_obsolete(now)]:
                if __debug__: dprint("removing obsolete candidate ", candidate)
                del self._candidates[key]
                self.wan_address_unvote(candidate)

    if __debug__:
        def _stats_candidates(self):
            while True:
                yield 10.0
                now = time()
                dprint("--- %s:%d" % self._lan_address, " (%s:%d) " % self._wan_address, self._connection_type)
                for community in sorted(self._communities.itervalues(), key=lambda community: community.cid):
                    if community.get_classification() == u"PreviewChannelCommunity":
                        continue

                    candidates = [candidate for candidate in self._candidates.itervalues() if candidate.in_community(community, now) and candidate.is_any_active(now)]
                    dprint(" ", community.cid.encode("HEX"), " ", "%20s" % community.get_classification(), " with ", len(candidates), "" if community.dispersy_enable_candidate_walker else "*", " candidates[:5] ", ", ".join(str(candidate) for candidate in candidates[:5]))

        def _stats_detailed_candidates(self):
            while True:
                yield 10.0
                now = time()
                dprint("--- %s:%d" % self._lan_address, " (%s:%d) " % self._wan_address, self._connection_type)
                for community in sorted(self._communities.itervalues(), key=lambda community: community.cid):
                    if community.get_classification() == u"PreviewChannelCommunity":
                        continue

                    categories = {u"walk":[], u"stumble":[], u"intro":[], u"none":[]}
                    for candidate in self._candidates.itervalues():
                        if isinstance(candidate, WalkCandidate) and candidate.in_community(community, now):
                            categories[candidate.get_category(community, now)].append(candidate)

                    dprint("--- ", community.cid.encode("HEX"), " ", community.get_classification(), " ---")
                    dprint("--- [%2d:%2d:%2d:%2d]" % (len(categories[u"walk"]), len(categories[u"stumble"]), len(categories[u"intro"]), len(self._bootstrap_candidates)))

                    for category, candidates in categories.iteritems():
                        for candidate in candidates:
                            #TODO: DPRINT Manually update this one
                            #dprint("%4ds " % min(candidate.age(now), 9999),
                            #       "A " if candidate.is_any_active(now) else " I",
                            #       "O" if candidate.is_all_obsolete(now) else " ",
                            #       "E" if candidate.is_eligible_for_walk(community, now) else " ",
                            #       "B" if isinstance(candidate, BootstrapCandidate) else " ",
                            #       " %-7s" % category,
                            #       " %-13s" % candidate.connection_type,
                            #       " ", candidate)<|MERGE_RESOLUTION|>--- conflicted
+++ resolved
@@ -1652,13 +1652,8 @@
         for other in others:
             # all except for the CANDIDATE
             if not other == candidate:
-<<<<<<< HEAD
                 if __debug__: dprint("removing ", other, " in favor of ", candidate, force=True)
-                candidate.merge(other)
-=======
-                if __debug__: dprint("removing ", other, " in favor of ", candidate, force = 1)
                 candidate.merge(self, other)
->>>>>>> c1f31c74
                 del self._candidates[other.sock_addr]
                 self.wan_address_unvote(other)
 
@@ -4543,11 +4538,7 @@
         """
         self._database.commit()
 
-<<<<<<< HEAD
-    def stop(self, timeout=2.0):
-=======
     def start(self):
->>>>>>> c1f31c74
         """
         Starts Dispersy.
 
@@ -4557,12 +4548,7 @@
         2. opens database
         3. opens endpoint
         """
-<<<<<<< HEAD
-        self._callback.stop(timeout=timeout)
-
-        cleanup_members()
-        cleanup_singletons()
-=======
+
         assert not self._callback.is_running, "Must be called before callback.start()"
 
         def start():
@@ -4628,7 +4614,6 @@
 
         self._callback.call(stop, priority=-512)
         return self._callback.stop(timeout)
->>>>>>> c1f31c74
 
     def _candidate_walker(self):
         """
